// SPDX-License-Identifier: BUSL-1.1
pragma solidity =0.8.12;

import "../../contracts/middleware/StakeRegistry.sol";

// wrapper around the StakeRegistry contract that exposes the internal functions for unit testing.
contract StakeRegistryHarness is StakeRegistry {
    mapping(uint8 => mapping(address => uint96)) public weightOfOperatorForQuorum;

    constructor(
        IRegistryCoordinator _registryCoordinator,
        IStrategyManager _strategyManager,
        IServiceManager _serviceManager
<<<<<<< HEAD
    ) StakeRegistry(_registryCoordinator, _strategyManager, _serviceManager) {}
=======
    ) StakeRegistry(_strategyManager, _serviceManager) {
    }
>>>>>>> 9674a65e

    function recordOperatorStakeUpdate(bytes32 operatorId, uint8 quorumNumber, OperatorStakeUpdate memory operatorStakeUpdate) external returns(uint96) {
        return _recordOperatorStakeUpdate(operatorId, quorumNumber, operatorStakeUpdate);
    }

    function updateOperatorStake(address operator, bytes32 operatorId, uint8 quorumNumber) external returns (uint96, uint96) {
        return _updateOperatorStake(operator, operatorId, quorumNumber);
    }

    function registerStake(address operator, bytes32 operatorId, bytes memory quorumNumbers) external {
        _registerStake(operator, operatorId, quorumNumbers);
    }

    function removeOperatorStake(bytes32 operatorId, bytes memory quorumNumbers) external {
        _removeOperatorStake(operatorId, quorumNumbers);
    }

    // mocked function so we can set this arbitrarily without having to mock other elements
    function weightOfOperator(uint8 quorumNumber, address operator) public override view returns(uint96) {
        return weightOfOperatorForQuorum[quorumNumber][operator];
    }

    // mocked function so we can set this arbitrarily without having to mock other elements
    function setOperatorWeight(uint8 quorumNumber, address operator, uint96 weight) external {
        weightOfOperatorForQuorum[quorumNumber][operator] = weight;
    }
}<|MERGE_RESOLUTION|>--- conflicted
+++ resolved
@@ -11,12 +11,8 @@
         IRegistryCoordinator _registryCoordinator,
         IStrategyManager _strategyManager,
         IServiceManager _serviceManager
-<<<<<<< HEAD
-    ) StakeRegistry(_registryCoordinator, _strategyManager, _serviceManager) {}
-=======
     ) StakeRegistry(_strategyManager, _serviceManager) {
     }
->>>>>>> 9674a65e
 
     function recordOperatorStakeUpdate(bytes32 operatorId, uint8 quorumNumber, OperatorStakeUpdate memory operatorStakeUpdate) external returns(uint96) {
         return _recordOperatorStakeUpdate(operatorId, quorumNumber, operatorStakeUpdate);
