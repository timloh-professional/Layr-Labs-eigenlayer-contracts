--- conflicted
+++ resolved
@@ -2148,41 +2148,10 @@
     ) public view {
         BeaconChainProofs.verifyWithdrawal(beaconStateRoot, withdrawalFields, proofs);
     }
-<<<<<<< HEAD
- }
+}
 
 
 //TODO: Integration Tests from old EPM unit tests:
-// TODO: salvage / re-implement a check for reentrancy guard on functions, as possible
-    // function testRecordBeaconChainETHBalanceUpdateFailsWhenReentering() public {
-    //     uint256 amount = 1e18;
-    //     uint256 amount2 = 2e18;
-    //     address staker = address(this);
-    //     uint256 beaconChainETHStrategyIndex = 0;
-
-    //     _beaconChainReentrancyTestsSetup();
-
-    //     testRestakeBeaconChainETHSuccessfully(staker, amount);        
-
-    //     address targetToUse = address(strategyManager);
-    //     uint256 msgValueToUse = 0;
-
-    //     int256 amountDelta = int256(amount2 - amount);
-    //     // reference: function recordBeaconChainETHBalanceUpdate(address podOwner, uint256 beaconChainETHStrategyIndex, uint256 sharesDelta, bool isNegative)
-    //     bytes memory calldataToUse = abi.encodeWithSelector(StrategyManager.recordBeaconChainETHBalanceUpdate.selector, staker, beaconChainETHStrategyIndex, amountDelta);
-    //     reenterer.prepare(targetToUse, msgValueToUse, calldataToUse, bytes("ReentrancyGuard: reentrant call"));
-
-    //     cheats.startPrank(address(reenterer));
-    //     eigenPodManager.recordBeaconChainETHBalanceUpdate(staker, amountDelta);
-    //     cheats.stopPrank();
-    // }
-
-=======
-}
-
-
-//TODO: Integration Tests from old EPM unit tests:
->>>>>>> a2af9ef8
     // queues a withdrawal of "beacon chain ETH shares" from this address to itself
     // fuzzed input amountGwei is sized-down, since it must be in GWEI and gets sized-up to be WEI
 // TODO: reimplement similar test
@@ -2316,34 +2285,3 @@
 
     //     return (queuedWithdrawal, withdrawalRoot);
     // }
-<<<<<<< HEAD
-
-    // function _beaconChainReentrancyTestsSetup() internal {
-    //     // prepare EigenPodManager with StrategyManager and Delegation replaced with a Reenterer contract
-    //     reenterer = new Reenterer();
-    //     eigenPodManagerImplementation = new EigenPodManager(
-    //         ethPOSMock,
-    //         eigenPodBeacon,
-    //         IStrategyManager(address(reenterer)),
-    //         slasherMock,
-    //         IDelegationManager(address(reenterer))
-    //     );
-    //     eigenPodManager = EigenPodManager(
-    //         address(
-    //             new TransparentUpgradeableProxy(
-    //                 address(eigenPodManagerImplementation),
-    //                 address(proxyAdmin),
-    //                 abi.encodeWithSelector(
-    //                     EigenPodManager.initialize.selector,
-    //                     type(uint256).max /*maxPods*/,
-    //                     IBeaconChainOracle(address(0)) /*beaconChainOracle*/,
-    //                     initialOwner,
-    //                     pauserRegistry,
-    //                     0 /*initialPausedStatus*/
-    //                 )
-    //             )
-    //         )
-    //     );
-    // }
-=======
->>>>>>> a2af9ef8
