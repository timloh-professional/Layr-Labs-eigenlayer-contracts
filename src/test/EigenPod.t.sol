// SPDX-License-Identifier: BUSL-1.1
pragma solidity =0.8.12;

import "../contracts/interfaces/IEigenPod.sol";
import "../contracts/pods/DelayedWithdrawalRouter.sol";
import "./utils/ProofParsing.sol";
import "./EigenLayerDeployer.t.sol";
import "../contracts/libraries/BeaconChainProofs.sol";
import "./mocks/BeaconChainOracleMock.sol";
import "./harnesses/EigenPodHarness.sol";

contract EigenPodTests is ProofParsing, EigenPodPausingConstants {
    using BytesLib for bytes;

    uint256 internal constant GWEI_TO_WEI = 1e9;

    bytes pubkey =
        hex"88347ed1c492eedc97fc8c506a35d44d81f27a0c7a1c661b35913cfd15256c0cccbd34a83341f505c7de2983292f2cab";
    uint40 validatorIndex0 = 0;
    uint40 validatorIndex1 = 1;


    address podOwner = address(42000094993494);

    Vm cheats = Vm(HEVM_ADDRESS);
    DelegationManager public delegation;
    IStrategyManager public strategyManager;
    Slasher public slasher;
    PauserRegistry public pauserReg;

    ProxyAdmin public eigenLayerProxyAdmin;
    IEigenPodManager public eigenPodManager;
    IEigenPod public podImplementation;
    IDelayedWithdrawalRouter public delayedWithdrawalRouter;
    IETHPOSDeposit public ethPOSDeposit;
    IBeacon public eigenPodBeacon;
    EPInternalFunctions public podInternalFunctionTester;

    BeaconChainOracleMock public beaconChainOracle;
    address[] public slashingContracts;
    address pauser = address(69);
    address unpauser = address(489);
    address podManagerAddress = 0x212224D2F2d262cd093eE13240ca4873fcCBbA3C;
    address podAddress = address(123);
    uint256 stakeAmount = 32e18;
    mapping(address => bool) fuzzedAddressMapping;
    bytes signature;
    bytes32 depositDataRoot;

    bytes32[] withdrawalFields;
    bytes32[] validatorFields;

    uint32 WITHDRAWAL_DELAY_BLOCKS = 7 days / 12 seconds;
    uint64 MAX_RESTAKED_BALANCE_GWEI_PER_VALIDATOR = 32e9;
    uint64 RESTAKED_BALANCE_OFFSET_GWEI = 75e7;
    uint64 internal constant GOERLI_GENESIS_TIME = 1616508000;
    uint64 internal constant SECONDS_PER_SLOT = 12;

    // bytes validatorPubkey = hex"93a0dd04ccddf3f1b419fdebf99481a2182c17d67cf14d32d6e50fc4bf8effc8db4a04b7c2f3a5975c1b9b74e2841888";

    // EIGENPODMANAGER EVENTS
    /// @notice Emitted to notify the update of the beaconChainOracle address
    event BeaconOracleUpdated(address indexed newOracleAddress);

    /// @notice Emitted to notify the deployment of an EigenPod
    event PodDeployed(address indexed eigenPod, address indexed podOwner);

    /// @notice Emitted to notify a deposit of beacon chain ETH recorded in the strategy manager
    event BeaconChainETHDeposited(address indexed podOwner, uint256 amount);

    /// @notice Emitted when `maxPods` value is updated from `previousValue` to `newValue`
    event MaxPodsUpdated(uint256 previousValue, uint256 newValue);

    // EIGENPOD EVENTS
    /// @notice Emitted when an ETH validator stakes via this eigenPod
    event EigenPodStaked(bytes pubkey);

    /// @notice Emitted when an ETH validator's withdrawal credentials are successfully verified to be pointed to this eigenPod
    event ValidatorRestaked(uint40 validatorIndex);

    /// @notice Emitted when an ETH validator's balance is updated in EigenLayer
    event ValidatorBalanceUpdated(uint40 validatorIndex, uint64 balanceTimestamp, uint64 newBalanceGwei);

    /// @notice Emitted when an ETH validator is prove to have withdrawn from the beacon chain
    event FullWithdrawalRedeemed(
        uint40 validatorIndex,
        uint64 withdrawalTimestamp,
        address indexed recipient,
        uint64 withdrawalAmountGwei
    );

    /// @notice Emitted when a partial withdrawal claim is successfully redeemed
    event PartialWithdrawalRedeemed(
        uint40 validatorIndex,
        uint64 withdrawalTimestamp,
        address indexed recipient,
        uint64 partialWithdrawalAmountGwei
    );

    /// @notice Emitted when restaked beacon chain ETH is withdrawn from the eigenPod.
    event RestakedBeaconChainETHWithdrawn(address indexed recipient, uint256 amount);

    // DELAYED WITHDRAWAL ROUTER EVENTS
    /// @notice Emitted when the `withdrawalDelayBlocks` variable is modified from `previousValue` to `newValue`.
    event WithdrawalDelayBlocksSet(uint256 previousValue, uint256 newValue);

    /// @notice event for delayedWithdrawal creation
    event DelayedWithdrawalCreated(address podOwner, address recipient, uint256 amount, uint256 index);

    /// @notice event for the claiming of delayedWithdrawals
    event DelayedWithdrawalsClaimed(address recipient, uint256 amountClaimed, uint256 delayedWithdrawalsCompleted);

    modifier fuzzedAddress(address addr) virtual {
        cheats.assume(fuzzedAddressMapping[addr] == false);
        _;
    }

    //performs basic deployment before each test
    function setUp() public {
        // deploy proxy admin for ability to upgrade proxy contracts
        eigenLayerProxyAdmin = new ProxyAdmin();

        // deploy pauser registry
        address[] memory pausers = new address[](1);
        pausers[0] = pauser;
        pauserReg = new PauserRegistry(pausers, unpauser);

        /// weird workaround: check commit before this -- the call to `upgradeAndCall` the DelegationManager breaks without performing this step!
        /// seems to be foundry bug. the revert is ultimately for 'TransparentUpgradeableProxy: admin cannot fallback to proxy target', i.e.
        /// the simulated caller is somehow the ProxyAdmin itself.
        EmptyContract emptyContract = new EmptyContract();

        /**
         * First, deploy upgradeable proxy contracts that **will point** to the implementations. Since the implementation contracts are
         * not yet deployed, we give these proxies an empty contract as the initial implementation, to act as if they have no code.
         */
        emptyContract = new EmptyContract();
        delegation = DelegationManager(
            address(new TransparentUpgradeableProxy(address(emptyContract), address(eigenLayerProxyAdmin), ""))
        );
        strategyManager = StrategyManager(
            address(new TransparentUpgradeableProxy(address(emptyContract), address(eigenLayerProxyAdmin), ""))
        );
        slasher = Slasher(
            address(new TransparentUpgradeableProxy(address(emptyContract), address(eigenLayerProxyAdmin), ""))
        );
        delayedWithdrawalRouter = DelayedWithdrawalRouter(
            address(new TransparentUpgradeableProxy(address(emptyContract), address(eigenLayerProxyAdmin), ""))
        );

        ethPOSDeposit = new ETHPOSDepositMock();
        podImplementation = new EigenPod(
            ethPOSDeposit,
            delayedWithdrawalRouter,
            IEigenPodManager(podManagerAddress),
            MAX_RESTAKED_BALANCE_GWEI_PER_VALIDATOR,
            GOERLI_GENESIS_TIME
        );

        eigenPodBeacon = new UpgradeableBeacon(address(podImplementation));

        // this contract is deployed later to keep its address the same (for these tests)
        eigenPodManager = EigenPodManager(
            address(new TransparentUpgradeableProxy(address(emptyContract), address(eigenLayerProxyAdmin), ""))
        );

        // Second, deploy the *implementation* contracts, using the *proxy contracts* as inputs
        DelegationManager delegationImplementation = new DelegationManager(strategyManager, slasher, eigenPodManager);
        StrategyManager strategyManagerImplementation = new StrategyManager(
            delegation,
            IEigenPodManager(podManagerAddress),
            slasher
        );
        Slasher slasherImplementation = new Slasher(strategyManager, delegation);
        EigenPodManager eigenPodManagerImplementation = new EigenPodManager(
            ethPOSDeposit,
            eigenPodBeacon,
            strategyManager,
            slasher,
            delegation
        );

        //ensuring that the address of eigenpodmanager doesn't change
        bytes memory code = address(eigenPodManager).code;
        cheats.etch(podManagerAddress, code);
        eigenPodManager = IEigenPodManager(podManagerAddress);

        beaconChainOracle = new BeaconChainOracleMock();
        DelayedWithdrawalRouter delayedWithdrawalRouterImplementation = new DelayedWithdrawalRouter(
            IEigenPodManager(podManagerAddress)
        );

        address initialOwner = address(this);
        // Third, upgrade the proxy contracts to use the correct implementation contracts and initialize them.
        eigenLayerProxyAdmin.upgradeAndCall(
            TransparentUpgradeableProxy(payable(address(delegation))),
            address(delegationImplementation),
            abi.encodeWithSelector(
                DelegationManager.initialize.selector,
                initialOwner,
                pauserReg,
                0 /*initialPausedStatus*/
            )
        );
        eigenLayerProxyAdmin.upgradeAndCall(
            TransparentUpgradeableProxy(payable(address(strategyManager))),
            address(strategyManagerImplementation),
            abi.encodeWithSelector(
                StrategyManager.initialize.selector,
                initialOwner,
                initialOwner,
                pauserReg,
                0 /*initialPausedStatus*/
            )
        );
        eigenLayerProxyAdmin.upgradeAndCall(
            TransparentUpgradeableProxy(payable(address(slasher))),
            address(slasherImplementation),
            abi.encodeWithSelector(Slasher.initialize.selector, initialOwner, pauserReg, 0 /*initialPausedStatus*/)
        );
        // TODO: add `cheats.expectEmit` calls for initialization events
        eigenLayerProxyAdmin.upgradeAndCall(
            TransparentUpgradeableProxy(payable(address(eigenPodManager))),
            address(eigenPodManagerImplementation),
            abi.encodeWithSelector(
                EigenPodManager.initialize.selector,
                type(uint256).max, // maxPods
                beaconChainOracle,
                initialOwner,
                pauserReg,
                0 /*initialPausedStatus*/
            )
        );
        uint256 initPausedStatus = 0;
        uint256 withdrawalDelayBlocks = WITHDRAWAL_DELAY_BLOCKS;
        eigenLayerProxyAdmin.upgradeAndCall(
            TransparentUpgradeableProxy(payable(address(delayedWithdrawalRouter))),
            address(delayedWithdrawalRouterImplementation),
            abi.encodeWithSelector(
                DelayedWithdrawalRouter.initialize.selector,
                initialOwner,
                pauserReg,
                initPausedStatus,
                withdrawalDelayBlocks
            )
        );

        cheats.deal(address(podOwner), 5 * stakeAmount);

        fuzzedAddressMapping[address(0)] = true;
        fuzzedAddressMapping[address(eigenLayerProxyAdmin)] = true;
        fuzzedAddressMapping[address(strategyManager)] = true;
        fuzzedAddressMapping[address(eigenPodManager)] = true;
        fuzzedAddressMapping[address(delegation)] = true;
        fuzzedAddressMapping[address(slasher)] = true;
    }

    function testStaking() public {
        cheats.startPrank(podOwner);
        IEigenPod newPod = eigenPodManager.getPod(podOwner);
        cheats.expectEmit(true, true, true, true, address(newPod));
        emit EigenPodStaked(pubkey);
        eigenPodManager.stake{value: stakeAmount}(pubkey, signature, depositDataRoot);
        cheats.stopPrank();
    }

    function testWithdrawBeforeRestaking() public {
        testStaking();
        IEigenPod pod = eigenPodManager.getPod(podOwner);

        //simulate that hasRestaked is set to false, so that we can test withdrawBeforeRestaking for pods deployed before M2 activation
        cheats.store(address(pod), bytes32(uint256(52)), bytes32(uint256(1)));
        require(pod.hasRestaked() == false, "Pod should not be restaked");

        // simulate a withdrawal
        cheats.deal(address(pod), stakeAmount);
        cheats.startPrank(podOwner);
        cheats.expectEmit(true, true, true, true, address(delayedWithdrawalRouter));
        emit DelayedWithdrawalCreated(
            podOwner,
            podOwner,
            stakeAmount,
            delayedWithdrawalRouter.userWithdrawalsLength(podOwner)
        );
        pod.withdrawBeforeRestaking();
        require(_getLatestDelayedWithdrawalAmount(podOwner) == stakeAmount, "Payment amount should be stake amount");
        require(
            pod.mostRecentWithdrawalTimestamp() == uint64(block.timestamp),
            "Most recent withdrawal block number not updated"
        );
    }

    function testDeployEigenPodWithoutActivateRestaking() public {
        // ./solidityProofGen  -newBalance=32000115173 "ValidatorFieldsProof" 302913 true "data/withdrawal_proof_goerli/goerli_block_header_6399998.json"  "data/withdrawal_proof_goerli/goerli_slot_6399998.json" "withdrawal_credential_proof_302913.json"
        setJSON("./src/test/test-data/withdrawal_credential_proof_302913.json");

        IEigenPod newPod = eigenPodManager.getPod(podOwner);

        cheats.startPrank(podOwner);
        cheats.expectEmit(true, true, true, true, address(newPod));
        emit EigenPodStaked(pubkey);
        eigenPodManager.stake{value: stakeAmount}(pubkey, signature, depositDataRoot);
        cheats.stopPrank();

        bytes32[][] memory validatorFieldsArray = new bytes32[][](1);
        validatorFieldsArray[0] = getValidatorFields();
        bytes[] memory proofsArray = new bytes[](1);
        proofsArray[0] = abi.encodePacked(getWithdrawalCredentialProof());
        BeaconChainProofs.StateRootProof memory stateRootProofStruct = _getStateRootProof();
        uint40[] memory validatorIndices = new uint40[](1);
        validatorIndices[0] = uint40(getValidatorIndex());
        BeaconChainOracleMock(address(beaconChainOracle)).setOracleBlockRootAtTimestamp(getLatestBlockRoot());

        //this simulates that hasRestaking is set to false, as would be the case for deployed pods that have not yet restaked prior to M2
        cheats.store(address(newPod), bytes32(uint256(52)), bytes32(uint256(0)));

        cheats.startPrank(podOwner);
        cheats.warp(GOERLI_GENESIS_TIME);
        cheats.expectRevert(bytes("EigenPod.hasEnabledRestaking: restaking is not enabled"));
        newPod.verifyWithdrawalCredentials(
            GOERLI_GENESIS_TIME,
            stateRootProofStruct,
            validatorIndices,
            proofsArray,
            validatorFieldsArray
        );
        cheats.stopPrank();
    }

    function testDeployEigenPodTooSoon() public {
        // ./solidityProofGen  -newBalance=32000115173 "ValidatorFieldsProof" 302913 true "data/withdrawal_proof_goerli/goerli_block_header_6399998.json"  "data/withdrawal_proof_goerli/goerli_slot_6399998.json" "withdrawal_credential_proof_302913.json"
        setJSON("./src/test/test-data/withdrawal_credential_proof_302913.json");

        IEigenPod newPod = eigenPodManager.getPod(podOwner);

        cheats.startPrank(podOwner);
        

        cheats.expectEmit(true, true, true, true, address(newPod));
        emit EigenPodStaked(pubkey);
        eigenPodManager.stake{value: stakeAmount}(pubkey, signature, depositDataRoot);
        cheats.stopPrank();

        uint64 timestamp = 0;
        bytes32[][] memory validatorFieldsArray = new bytes32[][](1);
        validatorFieldsArray[0] = getValidatorFields();
        bytes[] memory proofsArray = new bytes[](1);
        proofsArray[0] = abi.encodePacked(getWithdrawalCredentialProof());
        BeaconChainProofs.StateRootProof memory stateRootProofStruct = _getStateRootProof();
        uint40[] memory validatorIndices = new uint40[](1);
        validatorIndices[0] = uint40(getValidatorIndex());

        cheats.startPrank(podOwner);
        cheats.expectRevert(
            bytes(
                "EigenPod.proofIsForValidTimestamp: beacon chain proof must be for timestamp after mostRecentWithdrawalTimestamp"
            )
        );
        newPod.verifyWithdrawalCredentials(
            timestamp,
            stateRootProofStruct,
            validatorIndices,
            proofsArray,
            validatorFieldsArray
        );
        cheats.stopPrank();
    }

    function testWithdrawFromPod() public {
        IEigenPod pod = eigenPodManager.getPod(podOwner);
        cheats.startPrank(podOwner);

        cheats.expectEmit(true, true, true, true, address(pod));
        emit EigenPodStaked(pubkey);

        eigenPodManager.stake{value: stakeAmount}(pubkey, signature, depositDataRoot);
        cheats.stopPrank();

        cheats.deal(address(pod), stakeAmount);

        // this is testing if pods deployed before M2 that do not have hasRestaked initialized to true, will revert
        cheats.store(address(pod), bytes32(uint256(52)), bytes32(uint256(1)));

        cheats.startPrank(podOwner);
        uint256 userWithdrawalsLength = delayedWithdrawalRouter.userWithdrawalsLength(podOwner);
        // cheats.expectEmit(true, true, true, true, address(delayedWithdrawalRouter));
        //cheats.expectEmit(true, true, true, true);
        emit DelayedWithdrawalCreated(podOwner, podOwner, stakeAmount, userWithdrawalsLength);
        pod.withdrawBeforeRestaking();
        cheats.stopPrank();
        require(address(pod).balance == 0, "Pod balance should be 0");
    }

    function testFullWithdrawalProof() public {
        setJSON("./src/test/test-data/fullWithdrawalProof_Latest.json");
        BeaconChainProofs.WithdrawalProof memory proofs = _getWithdrawalProof();
        bytes32 beaconStateRoot = getBeaconStateRoot();
        withdrawalFields = getWithdrawalFields();
        validatorFields = getValidatorFields();

        Relayer relay = new Relayer();

        relay.verifyWithdrawal(beaconStateRoot, withdrawalFields, proofs);
    }

    function testFullWithdrawalProofWithWrongIndices(
        uint64 wrongBlockRootIndex,
        uint64 wrongWithdrawalIndex,
        uint64 wrongHistoricalSummariesIndex
    ) public {
        uint256 BLOCK_ROOTS_TREE_HEIGHT = 13;
        uint256 WITHDRAWALS_TREE_HEIGHT = 4;
        uint256 HISTORICAL_SUMMARIES_TREE_HEIGHT = 24;
        cheats.assume(wrongBlockRootIndex > 2 ** BLOCK_ROOTS_TREE_HEIGHT);
        cheats.assume(wrongWithdrawalIndex > 2 ** WITHDRAWALS_TREE_HEIGHT);
        cheats.assume(wrongHistoricalSummariesIndex > 2 ** HISTORICAL_SUMMARIES_TREE_HEIGHT);

        Relayer relay = new Relayer();

        setJSON("./src/test/test-data/fullWithdrawalProof_Latest.json");
        bytes32 beaconStateRoot = getBeaconStateRoot();
        validatorFields = getValidatorFields();
        withdrawalFields = getWithdrawalFields();

        {
            BeaconChainProofs.WithdrawalProof memory wrongProofs = _getWithdrawalProof();
            wrongProofs.blockRootIndex = wrongBlockRootIndex;
            cheats.expectRevert(bytes("BeaconChainProofs.verifyWithdrawal: blockRootIndex is too large"));
            relay.verifyWithdrawal(beaconStateRoot, withdrawalFields, wrongProofs);
        }

        {
            BeaconChainProofs.WithdrawalProof memory wrongProofs = _getWithdrawalProof();
            wrongProofs.withdrawalIndex = wrongWithdrawalIndex;
            cheats.expectRevert(bytes("BeaconChainProofs.verifyWithdrawal: withdrawalIndex is too large"));
            relay.verifyWithdrawal(beaconStateRoot, withdrawalFields, wrongProofs);
        }

        {
            BeaconChainProofs.WithdrawalProof memory wrongProofs = _getWithdrawalProof();
            wrongProofs.historicalSummaryIndex = wrongHistoricalSummariesIndex;
            cheats.expectRevert(bytes("BeaconChainProofs.verifyWithdrawal: historicalSummaryIndex is too large"));
            relay.verifyWithdrawal(beaconStateRoot, withdrawalFields, wrongProofs);
        }
    }

    /// @notice This test is to ensure the full withdrawal flow works
    function testFullWithdrawalFlow() public returns (IEigenPod) {
        //this call is to ensure that validator 302913 has proven their withdrawalcreds
        // ./solidityProofGen  -newBalance=32000115173 "ValidatorFieldsProof" 302913 true "data/withdrawal_proof_goerli/goerli_block_header_6399998.json"  "data/withdrawal_proof_goerli/goerli_slot_6399998.json" "withdrawal_credential_proof_302913.json"
        setJSON("./src/test/test-data/withdrawal_credential_proof_302913.json");
        _testDeployAndVerifyNewEigenPod(podOwner, signature, depositDataRoot);
        IEigenPod newPod = eigenPodManager.getPod(podOwner);

        //./solidityProofGen "WithdrawalFieldsProof" 302913 146 8092 true false "data/withdrawal_proof_goerli/goerli_block_header_6399998.json" "data/withdrawal_proof_goerli/goerli_slot_6399998.json" "data/withdrawal_proof_goerli/goerli_slot_6397852.json" "data/withdrawal_proof_goerli/goerli_block_header_6397852.json" "data/withdrawal_proof_goerli/goerli_block_6397852.json" "fullWithdrawalProof_Latest.json" false
        // To get block header: curl -H "Accept: application/json" 'https://eigenlayer.spiceai.io/goerli/beacon/eth/v1/beacon/headers/6399000?api_key\="343035|f6ebfef661524745abb4f1fd908a76e8"' > block_header_6399000.json
        // To get block:  curl -H "Accept: application/json" 'https://eigenlayer.spiceai.io/goerli/beacon/eth/v2/beacon/blocks/6399000?api_key\="343035|f6ebfef661524745abb4f1fd908a76e8"' > block_6399000.json
        setJSON("./src/test/test-data/fullWithdrawalProof_Latest.json");
        return _proveWithdrawalForPod(newPod);
    }

    /**
     * @notice this test is to ensure that a full withdrawal can be made once a validator has processed their first full withrawal
     * This is specifically for the case where a validator has redeposited into their exited validator and needs to prove another withdrawal
     * to get their funds out
     */
    function testWithdrawAfterFullWithdrawal() external {
        _deployInternalFunctionTester();
        IEigenPod pod = testFullWithdrawalFlow();

        // ./solidityProofGen "WithdrawalFieldsProof" 302913 146 8092 true false "data/withdrawal_proof_goerli/goerli_block_header_6399998.json" "data/withdrawal_proof_goerli/goerli_slot_6399998.json" "data/withdrawal_proof_goerli/goerli_slot_6397852.json" "data/withdrawal_proof_goerli/goerli_block_header_6397852.json" "data/withdrawal_proof_goerli/goerli_block_6397852.json" "fullWithdrawalProof_Latest_1SlotAdvanced.json" true
        setJSON("./src/test/test-data/fullWithdrawalProof_Latest_1SlotAdvanced.json");
        BeaconChainOracleMock(address(beaconChainOracle)).setOracleBlockRootAtTimestamp(getLatestBlockRoot());

        withdrawalFields = getWithdrawalFields();
        uint64 withdrawalAmountGwei = Endian.fromLittleEndianUint64(
            withdrawalFields[BeaconChainProofs.WITHDRAWAL_VALIDATOR_AMOUNT_INDEX]
        );
        uint64 leftOverBalanceWEI = uint64(
            withdrawalAmountGwei - podInternalFunctionTester.calculateRestakedBalanceGwei(pod.MAX_RESTAKED_BALANCE_GWEI_PER_VALIDATOR())
        ) * uint64(GWEI_TO_WEI);
        cheats.deal(address(pod), leftOverBalanceWEI);
        {
            BeaconChainProofs.WithdrawalProof[] memory withdrawalProofsArray = new BeaconChainProofs.WithdrawalProof[](
                1
            );
            withdrawalProofsArray[0] = _getWithdrawalProof();
            bytes[] memory validatorFieldsProofArray = new bytes[](1);
            validatorFieldsProofArray[0] = abi.encodePacked(getValidatorProof());
            bytes32[][] memory validatorFieldsArray = new bytes32[][](1);
            validatorFieldsArray[0] = getValidatorFields();
            bytes32[][] memory withdrawalFieldsArray = new bytes32[][](1);
            withdrawalFieldsArray[0] = withdrawalFields;

            BeaconChainProofs.StateRootProof memory stateRootProofStruct = _getStateRootProof();

            pod.verifyAndProcessWithdrawals(
                0,
                stateRootProofStruct,
                withdrawalProofsArray,
                validatorFieldsProofArray,
                validatorFieldsArray,
                withdrawalFieldsArray
            );
        }
    }

    function testProvingFullWithdrawalForTheSameSlotFails() external {
        IEigenPod pod = testFullWithdrawalFlow();

        {
            BeaconChainProofs.WithdrawalProof[] memory withdrawalProofsArray = new BeaconChainProofs.WithdrawalProof[](
                1
            );
            withdrawalProofsArray[0] = _getWithdrawalProof();
            bytes[] memory validatorFieldsProofArray = new bytes[](1);
            validatorFieldsProofArray[0] = abi.encodePacked(getValidatorProof());
            bytes32[][] memory validatorFieldsArray = new bytes32[][](1);
            validatorFieldsArray[0] = getValidatorFields();
            bytes32[][] memory withdrawalFieldsArray = new bytes32[][](1);
            withdrawalFieldsArray[0] = withdrawalFields;

            BeaconChainProofs.StateRootProof memory stateRootProofStruct = _getStateRootProof();

            cheats.expectRevert(
                bytes("EigenPod._verifyAndProcessWithdrawal: withdrawal has already been proven for this timestamp")
            );
            pod.verifyAndProcessWithdrawals(
                0,
                stateRootProofStruct,
                withdrawalProofsArray,
                validatorFieldsProofArray,
                validatorFieldsArray,
                withdrawalFieldsArray
            );
        }
    }

    /// @notice This test is to ensure that the partial withdrawal flow works correctly
    function testPartialWithdrawalFlow() public returns (IEigenPod) {
        //this call is to ensure that validator 61068 has proven their withdrawalcreds
        // ./solidityProofGen  -newBalance=32000115173 "ValidatorFieldsProof" 302913 true "data/withdrawal_proof_goerli/goerli_block_header_6399998.json"  "data/withdrawal_proof_goerli/goerli_slot_6399998.json" "withdrawal_credential_proof_302913.json"
        setJSON("./src/test/test-data/withdrawal_credential_proof_302913.json");
        _testDeployAndVerifyNewEigenPod(podOwner, signature, depositDataRoot);
        IEigenPod newPod = eigenPodManager.getPod(podOwner);

        //generate partialWithdrawalProofs.json with:
        // ./solidityProofGen "WithdrawalFieldsProof" 302913 146 8092 true true "data/withdrawal_proof_goerli/goerli_block_header_6399998.json" "data/withdrawal_proof_goerli/goerli_slot_6399998.json" "data/withdrawal_proof_goerli/goerli_slot_6397852.json" "data/withdrawal_proof_goerli/goerli_block_header_6397852.json" "data/withdrawal_proof_goerli/goerli_block_6397852.json" "partialWithdrawalProof_Latest.json" false
        setJSON("./src/test/test-data/partialWithdrawalProof_Latest.json");
        withdrawalFields = getWithdrawalFields();
        validatorFields = getValidatorFields();
        BeaconChainProofs.WithdrawalProof memory withdrawalProofs = _getWithdrawalProof();
        bytes memory validatorFieldsProof = abi.encodePacked(getValidatorProof());

        BeaconChainOracleMock(address(beaconChainOracle)).setOracleBlockRootAtTimestamp(getLatestBlockRoot());
        uint64 withdrawalAmountGwei = Endian.fromLittleEndianUint64(
            withdrawalFields[BeaconChainProofs.WITHDRAWAL_VALIDATOR_AMOUNT_INDEX]
        );
        uint40 validatorIndex = uint40(
            Endian.fromLittleEndianUint64(withdrawalFields[BeaconChainProofs.WITHDRAWAL_VALIDATOR_INDEX_INDEX])
        );

        cheats.deal(address(newPod), stakeAmount);
        {
            BeaconChainProofs.WithdrawalProof[] memory withdrawalProofsArray = new BeaconChainProofs.WithdrawalProof[](
                1
            );
            withdrawalProofsArray[0] = withdrawalProofs;
            bytes[] memory validatorFieldsProofArray = new bytes[](1);
            validatorFieldsProofArray[0] = validatorFieldsProof;
            bytes32[][] memory validatorFieldsArray = new bytes32[][](1);
            validatorFieldsArray[0] = validatorFields;
            bytes32[][] memory withdrawalFieldsArray = new bytes32[][](1);
            withdrawalFieldsArray[0] = withdrawalFields;

            uint256 delayedWithdrawalRouterContractBalanceBefore = address(delayedWithdrawalRouter).balance;

            BeaconChainProofs.StateRootProof memory stateRootProofStruct = _getStateRootProof();

            //cheats.expectEmit(true, true, true, true, address(newPod));
            // cheats.expectEmit(validatorIndex, _computeTimestampAtSlot(Endian.fromLittleEndianUint64(withdrawalProofs.slotRoot)), podOwner, withdrawalAmountGwei, address(newPod));
            emit PartialWithdrawalRedeemed(
                validatorIndex,
                _computeTimestampAtSlot(Endian.fromLittleEndianUint64(withdrawalProofs.slotRoot)),
                podOwner,
                withdrawalAmountGwei
            );
            newPod.verifyAndProcessWithdrawals(
                0,
                stateRootProofStruct,
                withdrawalProofsArray,
                validatorFieldsProofArray,
                validatorFieldsArray,
                withdrawalFieldsArray
            );
            require(
                newPod.provenWithdrawal(
                    validatorFields[0],
                    _computeTimestampAtSlot(Endian.fromLittleEndianUint64(withdrawalProofs.slotRoot))
                ),
                "provenPartialWithdrawal should be true"
            );
            withdrawalAmountGwei = uint64(withdrawalAmountGwei * GWEI_TO_WEI);
            require(
                address(delayedWithdrawalRouter).balance - delayedWithdrawalRouterContractBalanceBefore ==
                    withdrawalAmountGwei,
                "pod delayed withdrawal balance hasn't been updated correctly"
            );
        }

        cheats.roll(block.number + WITHDRAWAL_DELAY_BLOCKS + 1);
        uint256 podOwnerBalanceBefore = address(podOwner).balance;
        delayedWithdrawalRouter.claimDelayedWithdrawals(podOwner, 1);
        require(
            address(podOwner).balance - podOwnerBalanceBefore == withdrawalAmountGwei,
            "Pod owner balance hasn't been updated correctly"
        );
        return newPod;
    }

    /// @notice verifies that multiple partial withdrawals can be made before a full withdrawal
    function testProvingMultiplePartialWithdrawalsForSameSlot() public /*uint256 numPartialWithdrawals*/ {
        IEigenPod newPod = testPartialWithdrawalFlow();

        BeaconChainProofs.WithdrawalProof memory withdrawalProofs = _getWithdrawalProof();
        bytes memory validatorFieldsProof = abi.encodePacked(getValidatorProof());
        withdrawalFields = getWithdrawalFields();
        validatorFields = getValidatorFields();

        BeaconChainProofs.WithdrawalProof[] memory withdrawalProofsArray = new BeaconChainProofs.WithdrawalProof[](1);
        withdrawalProofsArray[0] = withdrawalProofs;
        bytes[] memory validatorFieldsProofArray = new bytes[](1);
        validatorFieldsProofArray[0] = validatorFieldsProof;
        bytes32[][] memory validatorFieldsArray = new bytes32[][](1);
        validatorFieldsArray[0] = validatorFields;
        bytes32[][] memory withdrawalFieldsArray = new bytes32[][](1);
        withdrawalFieldsArray[0] = withdrawalFields;

        BeaconChainProofs.StateRootProof memory stateRootProofStruct = _getStateRootProof();

        cheats.expectRevert(
            bytes("EigenPod._verifyAndProcessWithdrawal: withdrawal has already been proven for this timestamp")
        );
        newPod.verifyAndProcessWithdrawals(
            0,
            stateRootProofStruct,
            withdrawalProofsArray,
            validatorFieldsProofArray,
            validatorFieldsArray,
            withdrawalFieldsArray
        );
    }

    /// @notice verifies that multiple full withdrawals for a single validator fail
    function testDoubleFullWithdrawal() public returns (IEigenPod newPod) {
        newPod = testFullWithdrawalFlow();
        uint64 withdrawalAmountGwei = Endian.fromLittleEndianUint64(
            withdrawalFields[BeaconChainProofs.WITHDRAWAL_VALIDATOR_AMOUNT_INDEX]
        );
        uint64 leftOverBalanceWEI = uint64(withdrawalAmountGwei - newPod.MAX_RESTAKED_BALANCE_GWEI_PER_VALIDATOR()) *
            uint64(GWEI_TO_WEI);
        cheats.deal(address(newPod), leftOverBalanceWEI);

        BeaconChainProofs.WithdrawalProof memory withdrawalProofs = _getWithdrawalProof();
        bytes memory validatorFieldsProof = abi.encodePacked(getValidatorProof());
        withdrawalFields = getWithdrawalFields();
        validatorFields = getValidatorFields();

        BeaconChainProofs.WithdrawalProof[] memory withdrawalProofsArray = new BeaconChainProofs.WithdrawalProof[](1);
        withdrawalProofsArray[0] = withdrawalProofs;
        bytes[] memory validatorFieldsProofArray = new bytes[](1);
        validatorFieldsProofArray[0] = validatorFieldsProof;
        bytes32[][] memory validatorFieldsArray = new bytes32[][](1);
        validatorFieldsArray[0] = validatorFields;
        bytes32[][] memory withdrawalFieldsArray = new bytes32[][](1);
        withdrawalFieldsArray[0] = withdrawalFields;

        BeaconChainProofs.StateRootProof memory stateRootProofStruct = _getStateRootProof();

        cheats.expectRevert(
            bytes("EigenPod._verifyAndProcessWithdrawal: withdrawal has already been proven for this timestamp")
        );
        newPod.verifyAndProcessWithdrawals(
            0,
            stateRootProofStruct,
            withdrawalProofsArray,
            validatorFieldsProofArray,
            validatorFieldsArray,
            withdrawalFieldsArray
        );

        return newPod;
    }

    function testDeployAndVerifyNewEigenPod() public returns (IEigenPod) {
        // ./solidityProofGen  -newBalance=32000115173 "ValidatorFieldsProof" 302913 true "data/withdrawal_proof_goerli/goerli_block_header_6399998.json"  "data/withdrawal_proof_goerli/goerli_slot_6399998.json" "withdrawal_credential_proof_302913.json"
        setJSON("./src/test/test-data/withdrawal_credential_proof_302913.json");
        return _testDeployAndVerifyNewEigenPod(podOwner, signature, depositDataRoot);
    }

    // //test freezing operator after a beacon chain slashing event
    function testUpdateSlashedBeaconBalance() public {
        _deployInternalFunctionTester();
        //make initial deposit
        // ./solidityProofGen "BalanceUpdateProof" 302913 false 0 "data/withdrawal_proof_goerli/goerli_block_header_6399998.json"  "data/withdrawal_proof_goerli/goerli_slot_6399998.json" "balanceUpdateProof_notOverCommitted_302913.json"
        setJSON("./src/test/test-data/balanceUpdateProof_notOverCommitted_302913.json");
        _testDeployAndVerifyNewEigenPod(podOwner, signature, depositDataRoot);
        IEigenPod newPod = eigenPodManager.getPod(podOwner);

        cheats.warp(GOERLI_GENESIS_TIME);
        // ./solidityProofGen "BalanceUpdateProof" 302913 true 0 "data/withdrawal_proof_goerli/goerli_block_header_6399998.json"  "data/withdrawal_proof_goerli/goerli_slot_6399998.json" "balanceUpdateProof_overCommitted_302913.json"
        setJSON("./src/test/test-data/balanceUpdateProof_overCommitted_302913.json");
        _proveOverCommittedStake(newPod);

        uint64 newValidatorBalance = BeaconChainProofs.getBalanceAtIndex(getBalanceRoot(), uint40(getValidatorIndex()));
        int256 beaconChainETHShares = eigenPodManager.podOwnerShares(podOwner);

        emit log_named_int("beaconChainETHShares", beaconChainETHShares);
        emit log_named_uint("MAX_RESTAKED_BALANCE_GWEI_PER_VALIDATOR * GWEI_TO_WEI", MAX_RESTAKED_BALANCE_GWEI_PER_VALIDATOR * GWEI_TO_WEI);

        require(
            beaconChainETHShares == int256(podInternalFunctionTester.calculateRestakedBalanceGwei(newValidatorBalance) * GWEI_TO_WEI),
            "eigenPodManager shares not updated correctly"
        );
    }

    //test deploying an eigen pod with mismatched withdrawal credentials between the proof and the actual pod's address
    function testDeployNewEigenPodWithWrongWithdrawalCreds(address wrongWithdrawalAddress) public {
        // ./solidityProofGen  -newBalance=32000115173 "ValidatorFieldsProof" 302913 true "data/withdrawal_proof_goerli/goerli_block_header_6399998.json"  "data/withdrawal_proof_goerli/goerli_slot_6399998.json" "withdrawal_credential_proof_302913.json"
        setJSON("./src/test/test-data/withdrawal_credential_proof_302913.json");
        cheats.startPrank(podOwner);
        IEigenPod newPod;
        newPod = eigenPodManager.getPod(podOwner);
        cheats.expectEmit(true, true, true, true, address(newPod));
        emit EigenPodStaked(pubkey);
        eigenPodManager.stake{value: stakeAmount}(pubkey, signature, depositDataRoot);
        cheats.stopPrank();


        // make sure that wrongWithdrawalAddress is not set to actual pod address
        cheats.assume(wrongWithdrawalAddress != address(newPod));

        validatorFields = getValidatorFields();
        validatorFields[1] = abi.encodePacked(bytes1(uint8(1)), bytes11(0), wrongWithdrawalAddress).toBytes32(0);
        uint64 timestamp = 0;

        bytes32[][] memory validatorFieldsArray = new bytes32[][](1);
        validatorFieldsArray[0] = validatorFields;
        bytes[] memory proofsArray = new bytes[](1);
        proofsArray[0] = abi.encodePacked(getWithdrawalCredentialProof());
        uint40[] memory validatorIndices = new uint40[](1);
        validatorIndices[0] = uint40(validatorIndex0);

        cheats.startPrank(podOwner);
        cheats.warp(timestamp);
        if (!newPod.hasRestaked()) {
            newPod.activateRestaking();
        }
        // set oracle block root
        _setOracleBlockRoot();

        BeaconChainProofs.StateRootProof memory stateRootProofStruct = _getStateRootProof();

        cheats.warp(timestamp += 1);
        cheats.expectRevert(bytes("EigenPod.verifyCorrectWithdrawalCredentials: Proof is not for this EigenPod"));
        newPod.verifyWithdrawalCredentials(
            timestamp,
            stateRootProofStruct,
            validatorIndices,
            proofsArray,
            validatorFieldsArray
        );
        cheats.stopPrank();
    }
    //ensures that a validator proving WC after they have exited the beacon chain is allowed to
    //prove their WC and process a withdrawal
    function testProveWithdrawalCredentialsAfterValidatorExit() public {
        // ./solidityProofGen  -newBalance=0 "ValidatorFieldsProof" 302913 true "data/withdrawal_proof_goerli/goerli_block_header_6399998.json"  "data/withdrawal_proof_goerli/goerli_slot_6399998.json" "withdrawal_credential_proof_302913_exited.json"
        setJSON("./src/test/test-data/withdrawal_credential_proof_302913_exited.json");
        IEigenPod newPod = _testDeployAndVerifyNewEigenPod(podOwner, signature, depositDataRoot);
        //./solidityProofGen "WithdrawalFieldsProof" 302913 146 8092 true false "data/withdrawal_proof_goerli/goerli_block_header_6399998.json" "data/withdrawal_proof_goerli/goerli_slot_6399998.json" "data/withdrawal_proof_goerli/goerli_slot_6397852.json" "data/withdrawal_proof_goerli/goerli_block_header_6397852.json" "data/withdrawal_proof_goerli/goerli_block_6397852.json" "fullWithdrawalProof_Latest.json" false
        // To get block header: curl -H "Accept: application/json" 'https://eigenlayer.spiceai.io/goerli/beacon/eth/v1/beacon/headers/6399000?api_key\="343035|f6ebfef661524745abb4f1fd908a76e8"' > block_header_6399000.json
        // To get block:  curl -H "Accept: application/json" 'https://eigenlayer.spiceai.io/goerli/beacon/eth/v2/beacon/blocks/6399000?api_key\="343035|f6ebfef661524745abb4f1fd908a76e8"' > block_6399000.json
        setJSON("./src/test/test-data/fullWithdrawalProof_Latest.json");
        _proveWithdrawalForPod(newPod);
    }

    function testVerifyWithdrawalCredsFromNonPodOwnerAddress(address nonPodOwnerAddress) public {
        // nonPodOwnerAddress must be different from podOwner
        cheats.assume(nonPodOwnerAddress != podOwner);
        // ./solidityProofGen  -newBalance=32000115173 "ValidatorFieldsProof" 302913 true "data/withdrawal_proof_goerli/goerli_block_header_6399998.json"  "data/withdrawal_proof_goerli/goerli_slot_6399998.json" "withdrawal_credential_proof_302913.json"
        setJSON("./src/test/test-data/withdrawal_credential_proof_302913.json");
        cheats.startPrank(podOwner);

        IEigenPod newPod = eigenPodManager.getPod(podOwner);
        cheats.expectEmit(true, true, true, true, address(newPod));
        emit EigenPodStaked(pubkey);

        eigenPodManager.stake{value: stakeAmount}(pubkey, signature, depositDataRoot);
        cheats.stopPrank();


        uint64 timestamp = 1;

        bytes32[][] memory validatorFieldsArray = new bytes32[][](1);
        validatorFieldsArray[0] = getValidatorFields();
        bytes[] memory proofsArray = new bytes[](1);
        proofsArray[0] = abi.encodePacked(getWithdrawalCredentialProof());
        uint40[] memory validatorIndices = new uint40[](1);
        validatorIndices[0] = uint40(validatorIndex0);

        BeaconChainProofs.StateRootProof memory stateRootProofStruct = _getStateRootProof();

        cheats.startPrank(nonPodOwnerAddress);
        cheats.expectRevert(bytes("EigenPod.onlyEigenPodOwner: not podOwner"));
        newPod.verifyWithdrawalCredentials(
            timestamp,
            stateRootProofStruct,
            validatorIndices,
            proofsArray,
            validatorFieldsArray
        );
        cheats.stopPrank();
    }

        function testBalanceProofWithWrongTimestamp(uint64 timestamp) public {
        cheats.assume(timestamp > GOERLI_GENESIS_TIME);
        // ./solidityProofGen "BalanceUpdateProof" 302913 false 0 "data/withdrawal_proof_goerli/goerli_slot_6399999.json"  "data/withdrawal_proof_goerli/goerli_slot_6399998.json" "balanceUpdateProof_notOverCommitted_302913.json"
        setJSON("./src/test/test-data/balanceUpdateProof_notOverCommitted_302913.json");
        IEigenPod newPod = testDeployAndVerifyNewEigenPod();

         // ./solidityProofGen "BalanceUpdateProof" 302913 true 0 "data/withdrawal_proof_goerli/goerli_slot_6399999.json"  "data/withdrawal_proof_goerli/goerli_slot_6399998.json" "balanceUpdateProof_overCommitted_302913.json"
        setJSON("./src/test/test-data/balanceUpdateProof_overCommitted_302913.json");
        // prove overcommitted balance
        cheats.warp(timestamp);
        _proveOverCommittedStake(newPod);


        bytes32[][] memory validatorFieldsArray = new bytes32[][](1);
        validatorFieldsArray[0] = getValidatorFields();

        uint40[] memory validatorIndices = new uint40[](1);
        validatorIndices[0] = uint40(getValidatorIndex());

        BeaconChainProofs.BalanceUpdateProof[] memory proofs = new BeaconChainProofs.BalanceUpdateProof[](1);
        proofs[0] = _getBalanceUpdateProof();

        bytes32 newLatestBlockRoot = getLatestBlockRoot();
        BeaconChainOracleMock(address(beaconChainOracle)).setOracleBlockRootAtTimestamp(newLatestBlockRoot);
        BeaconChainProofs.StateRootProof memory stateRootProofStruct = _getStateRootProof();      

        cheats.expectRevert(bytes("EigenPod.verifyBalanceUpdate: Validators balance has already been updated for this timestamp"));
        newPod.verifyBalanceUpdates(uint64(block.timestamp - 1), validatorIndices, stateRootProofStruct, proofs, validatorFieldsArray);
    }

    //test that when withdrawal credentials are verified more than once, it reverts
    function testDeployNewEigenPodWithActiveValidator() public {
        // ./solidityProofGen  -newBalance=32000115173 "ValidatorFieldsProof" 302913 true "data/withdrawal_proof_goerli/goerli_block_header_6399998.json"  "data/withdrawal_proof_goerli/goerli_slot_6399998.json" "withdrawal_credential_proof_302913.json"
        setJSON("./src/test/test-data/withdrawal_credential_proof_302913.json");
        IEigenPod pod = _testDeployAndVerifyNewEigenPod(podOwner, signature, depositDataRoot);

        uint64 timestamp = 1;

        bytes32[][] memory validatorFieldsArray = new bytes32[][](1);
        validatorFieldsArray[0] = getValidatorFields();
        bytes[] memory proofsArray = new bytes[](1);
        proofsArray[0] = abi.encodePacked(getWithdrawalCredentialProof());

        uint40[] memory validatorIndices = new uint40[](1);
        validatorIndices[0] = uint40(getValidatorIndex());

        BeaconChainProofs.StateRootProof memory stateRootProofStruct = _getStateRootProof();

        cheats.startPrank(podOwner);
        cheats.expectRevert(
            bytes(
                "EigenPod.verifyCorrectWithdrawalCredentials: Validator must be inactive to prove withdrawal credentials"
            )
        );
        pod.verifyWithdrawalCredentials(
            timestamp,
            stateRootProofStruct,
            validatorIndices,
            proofsArray,
            validatorFieldsArray
        );
        cheats.stopPrank();
    }

    // // 3. Single withdrawal credential
    // // Test: Owner proves an withdrawal credential.
    // //                     validator status should be marked as ACTIVE

    function testProveSingleWithdrawalCredential() public {
        // ./solidityProofGen  -newBalance=32000115173 "ValidatorFieldsProof" 302913 true "data/withdrawal_proof_goerli/goerli_block_header_6399998.json"  "data/withdrawal_proof_goerli/goerli_slot_6399998.json" "withdrawal_credential_proof_302913.json"
        setJSON("./src/test/test-data/withdrawal_credential_proof_302913.json");
        IEigenPod pod = _testDeployAndVerifyNewEigenPod(podOwner, signature, depositDataRoot);
        bytes32 validatorPubkeyHash = getValidatorPubkeyHash();

        assertTrue(
            pod.validatorStatus(validatorPubkeyHash) == IEigenPod.VALIDATOR_STATUS.ACTIVE,
            "wrong validator status"
        );
    }

    // // 5. Prove overcommitted balance
    // // Setup: Run (3).
    // // Test: Watcher proves an overcommitted balance for validator from (3).
    // //                     validator status should be marked as OVERCOMMITTED

    function testProveOverCommittedBalance() public {
        _deployInternalFunctionTester();
        // ./solidityProofGen "BalanceUpdateProof" 302913 false 0 "data/withdrawal_proof_goerli/goerli_block_header_6399998.json"  "data/withdrawal_proof_goerli/goerli_slot_6399998.json" "balanceUpdateProof_notOverCommitted_302913.json"
        setJSON("./src/test/test-data/balanceUpdateProof_notOverCommitted_302913.json");
        IEigenPod newPod = _testDeployAndVerifyNewEigenPod(podOwner, signature, depositDataRoot);
        // get beaconChainETH shares
        int256 beaconChainETHBefore = eigenPodManager.podOwnerShares(podOwner);

        bytes32 validatorPubkeyHash = getValidatorPubkeyHash();
        uint256 validatorRestakedBalanceBefore = newPod
            .validatorPubkeyHashToInfo(validatorPubkeyHash)
            .restakedBalanceGwei;

        // ./solidityProofGen "BalanceUpdateProof" 302913 true 0 "data/withdrawal_proof_goerli/goerli_block_header_6399998.json"  "data/withdrawal_proof_goerli/goerli_slot_6399998.json" "balanceUpdateProof_overCommitted_302913.json"
        setJSON("./src/test/test-data/balanceUpdateProof_overCommitted_302913.json");
        // prove overcommitted balance
        cheats.warp(GOERLI_GENESIS_TIME);
        _proveOverCommittedStake(newPod);

        uint256 validatorRestakedBalanceAfter = newPod
            .validatorPubkeyHashToInfo(validatorPubkeyHash)
            .restakedBalanceGwei;

        uint64 newValidatorBalance = BeaconChainProofs.getBalanceAtIndex(getBalanceRoot(), uint40(getValidatorIndex()));
        int256 shareDiff = beaconChainETHBefore - eigenPodManager.podOwnerShares(podOwner);
        assertTrue(
            eigenPodManager.podOwnerShares(podOwner) ==
                int256(podInternalFunctionTester.calculateRestakedBalanceGwei(newValidatorBalance) * GWEI_TO_WEI),
            "hysterisis not working"
        );
        assertTrue(
            beaconChainETHBefore - eigenPodManager.podOwnerShares(podOwner) == shareDiff,
            "BeaconChainETHShares not updated"
        );
        assertTrue(
            int256(validatorRestakedBalanceBefore) - int256(validatorRestakedBalanceAfter) ==
                shareDiff / int256(GWEI_TO_WEI),
            "validator restaked balance not updated"
        );
    }

    function testVerifyUndercommittedBalance() public {
        _deployInternalFunctionTester();
        // ./solidityProofGen "BalanceUpdateProof" 302913 false 0 "data/withdrawal_proof_goerli/goerli_block_header_6399998.json"  "data/withdrawal_proof_goerli/goerli_slot_6399998.json" "balanceUpdateProof_notOverCommitted_302913.json"
        setJSON("./src/test/test-data/balanceUpdateProof_notOverCommitted_302913.json");
        IEigenPod newPod = _testDeployAndVerifyNewEigenPod(podOwner, signature, depositDataRoot);
        // get beaconChainETH shares
        int256 beaconChainETHBefore = eigenPodManager.podOwnerShares(podOwner);
        bytes32 validatorPubkeyHash = getValidatorPubkeyHash();
        uint256 validatorRestakedBalanceBefore = newPod
            .validatorPubkeyHashToInfo(validatorPubkeyHash)
            .restakedBalanceGwei;

        // ./solidityProofGen "BalanceUpdateProof" 302913 true 0 "data/withdrawal_proof_goerli/goerli_block_header_6399998.json"  "data/withdrawal_proof_goerli/goerli_slot_6399998.json" "balanceUpdateProof_overCommitted_302913.json"
        setJSON("./src/test/test-data/balanceUpdateProof_overCommitted_302913.json");
        // prove overcommitted balance
        cheats.warp(GOERLI_GENESIS_TIME);
        _proveOverCommittedStake(newPod);

        cheats.warp(block.timestamp + 1);
        // ./solidityProofGen "BalanceUpdateProof" 302913 false 100 "data/withdrawal_proof_goerli/goerli_slot_6399999.json"  "data/withdrawal_proof_goerli/goerli_slot_6399998.json" "balanceUpdateProof_notOverCommitted_302913_incrementedBlockBy100.json"
        setJSON("./src/test/test-data/balanceUpdateProof_notOverCommitted_302913_incrementedBlockBy100.json");
        _proveUnderCommittedStake(newPod);

        uint256 validatorRestakedBalanceAfter = newPod
            .validatorPubkeyHashToInfo(validatorPubkeyHash)
            .restakedBalanceGwei;

        uint64 newValidatorBalance = BeaconChainProofs.getBalanceAtIndex(getBalanceRoot(), uint40(getValidatorIndex()));
        int256 shareDiff = beaconChainETHBefore - eigenPodManager.podOwnerShares(podOwner);

        assertTrue(
            eigenPodManager.podOwnerShares(podOwner) ==
                int256(podInternalFunctionTester.calculateRestakedBalanceGwei(newValidatorBalance) * GWEI_TO_WEI),
            "hysterisis not working"
        );
        assertTrue(
            beaconChainETHBefore - eigenPodManager.podOwnerShares(podOwner) == shareDiff,
            "BeaconChainETHShares not updated"
        );
        assertTrue(
            int256(uint256(validatorRestakedBalanceBefore)) - int256(uint256(validatorRestakedBalanceAfter)) ==
                shareDiff / int256(GWEI_TO_WEI),
            "validator restaked balance not updated"
        );
    }

    function testDeployingEigenPodRevertsWhenPaused() external {
        // pause the contract
        cheats.startPrank(pauser);
        eigenPodManager.pause(2 ** PAUSED_NEW_EIGENPODS);
        cheats.stopPrank();

        cheats.startPrank(podOwner);
        cheats.expectRevert(bytes("Pausable: index is paused"));
        eigenPodManager.stake{value: stakeAmount}(pubkey, signature, depositDataRoot);
        cheats.stopPrank();
    }

    function testCreatePodWhenPaused() external {
        // pause the contract
        cheats.startPrank(pauser);
        eigenPodManager.pause(2 ** PAUSED_NEW_EIGENPODS);
        cheats.stopPrank();

        cheats.startPrank(podOwner);
        cheats.expectRevert(bytes("Pausable: index is paused"));
        eigenPodManager.createPod();
        cheats.stopPrank();
    }

    function testCreatePodIfItReturnsPodAddress() external {
        cheats.startPrank(podOwner);
        address podAddress = eigenPodManager.createPod();
        cheats.stopPrank();
        IEigenPod pod = eigenPodManager.getPod(podOwner);
        require(podAddress == address(pod), "invalid pod address");
    }

    function testStakeOnEigenPodFromNonPodManagerAddress(address nonPodManager) external fuzzedAddress(nonPodManager) {
        cheats.assume(nonPodManager != address(eigenPodManager));

        cheats.startPrank(podOwner);
        IEigenPod newPod = eigenPodManager.getPod(podOwner);
        cheats.expectEmit(true, true, true, true, address(newPod));
        emit EigenPodStaked(pubkey);
        eigenPodManager.stake{value: stakeAmount}(pubkey, signature, depositDataRoot);
        cheats.stopPrank();

        cheats.deal(nonPodManager, stakeAmount);

        cheats.startPrank(nonPodManager);
        cheats.expectRevert(bytes("EigenPod.onlyEigenPodManager: not eigenPodManager"));
        newPod.stake{value: stakeAmount}(pubkey, signature, depositDataRoot);
        cheats.stopPrank();
    }

    function testCallWithdrawBeforeRestakingFromNonOwner(address nonPodOwner) external fuzzedAddress(nonPodOwner) {
        cheats.assume(nonPodOwner != podOwner);
        testStaking();
        IEigenPod pod = eigenPodManager.getPod(podOwner);

        // this is testing if pods deployed before M2 that do not have hasRestaked initialized to true, will revert
        cheats.store(address(pod), bytes32(uint256(52)), bytes32(0));
        require(pod.hasRestaked() == false, "Pod should not be restaked");

        //simulate a withdrawal
        cheats.startPrank(nonPodOwner);
        cheats.expectRevert(bytes("EigenPod.onlyEigenPodOwner: not podOwner"));
        pod.withdrawBeforeRestaking();
    }

    /* test deprecated since this is checked on the EigenPodManager level, rather than the EigenPod level
    TODO: @Sidu28 - check whether we have adequate coverage of the correct function
    function testWithdrawRestakedBeaconChainETHRevertsWhenPaused() external {
        // pause the contract
        cheats.startPrank(pauser);
        eigenPodManager.pause(2 ** PAUSED_WITHDRAW_RESTAKED_ETH);
        cheats.stopPrank();

        address recipient = address(this);
        uint256 amount = 1e18;
        IEigenPod eigenPod = eigenPodManager.getPod(podOwner);
        cheats.startPrank(address(eigenPodManager));
        cheats.expectRevert(bytes("Pausable: index is paused"));
        eigenPod.withdrawRestakedBeaconChainETH(recipient, amount);
        cheats.stopPrank();
    }
    */

    function testVerifyCorrectWithdrawalCredentialsRevertsWhenPaused() external {
        // ./solidityProofGen  -newBalance=32000115173 "ValidatorFieldsProof" 302913 true "data/withdrawal_proof_goerli/goerli_block_header_6399998.json"  "data/withdrawal_proof_goerli/goerli_slot_6399998.json" "withdrawal_credential_proof_302913.json"
        setJSON("./src/test/test-data/withdrawal_credential_proof_302913.json");
        bytes32 newBeaconStateRoot = getBeaconStateRoot();
        BeaconChainOracleMock(address(beaconChainOracle)).setOracleBlockRootAtTimestamp(newBeaconStateRoot);

        IEigenPod newPod = eigenPodManager.getPod(podOwner);

        cheats.startPrank(podOwner);
        cheats.expectEmit(true, true, true, true, address(newPod));
        emit EigenPodStaked(pubkey);
        eigenPodManager.stake{value: stakeAmount}(pubkey, signature, depositDataRoot);
        cheats.stopPrank();
        uint64 timestamp = 1;

        // pause the contract
        cheats.startPrank(pauser);
        eigenPodManager.pause(2 ** PAUSED_EIGENPODS_VERIFY_CREDENTIALS);
        cheats.stopPrank();

        bytes32[][] memory validatorFieldsArray = new bytes32[][](1);
        validatorFieldsArray[0] = getValidatorFields();

        bytes[] memory proofsArray = new bytes[](1);
        proofsArray[0] = abi.encodePacked(getWithdrawalCredentialProof());

        BeaconChainProofs.StateRootProof memory stateRootProofStruct = _getStateRootProof();

        uint40[] memory validatorIndices = new uint40[](1);
        validatorIndices[0] = uint40(getValidatorIndex());

        cheats.startPrank(podOwner);
        cheats.expectRevert(bytes("EigenPod.onlyWhenNotPaused: index is paused in EigenPodManager"));
        newPod.verifyWithdrawalCredentials(
            timestamp,
            stateRootProofStruct,
            validatorIndices,
            proofsArray,
            validatorFieldsArray
        );
        cheats.stopPrank();
    }

    function testVerifyOvercommittedStakeRevertsWhenPaused() external {
        // ./solidityProofGen "BalanceUpdateProof" 302913 false 0 "data/withdrawal_proof_goerli/goerli_block_header_6399998.json"  "data/withdrawal_proof_goerli/goerli_slot_6399998.json" "balanceUpdateProof_notOverCommitted_302913.json"
        setJSON("./src/test/test-data/balanceUpdateProof_notOverCommitted_302913.json");
        IEigenPod newPod = _testDeployAndVerifyNewEigenPod(podOwner, signature, depositDataRoot);

        // ./solidityProofGen "BalanceUpdateProof" 302913 true 0 "data/withdrawal_proof_goerli/goerli_block_header_6399998.json"  "data/withdrawal_proof_goerli/goerli_slot_6399998.json" "balanceUpdateProof_overCommitted_302913.json"
        setJSON("./src/test/test-data/balanceUpdateProof_overCommitted_302913.json");
        bytes32[][] memory validatorFieldsArray = new bytes32[][](1);
        validatorFieldsArray[0] = getValidatorFields();

        uint40[] memory validatorIndices = new uint40[](1);
        validatorIndices[0] = uint40(getValidatorIndex());

        BeaconChainProofs.BalanceUpdateProof[] memory proofs = new BeaconChainProofs.BalanceUpdateProof[](1);
        proofs[0] = _getBalanceUpdateProof();

        bytes32 newBeaconStateRoot = getBeaconStateRoot();
        BeaconChainOracleMock(address(beaconChainOracle)).setOracleBlockRootAtTimestamp(newBeaconStateRoot);
        BeaconChainProofs.StateRootProof memory stateRootProofStruct = _getStateRootProof();

        // pause the contract
        cheats.startPrank(pauser);
        eigenPodManager.pause(2 ** PAUSED_EIGENPODS_VERIFY_BALANCE_UPDATE);
        cheats.stopPrank();

        cheats.expectRevert(bytes("EigenPod.onlyWhenNotPaused: index is paused in EigenPodManager"));
        newPod.verifyBalanceUpdates(0, validatorIndices, stateRootProofStruct, proofs, validatorFieldsArray);
    }

    function _proveOverCommittedStake(IEigenPod newPod) internal {
        bytes32[][] memory validatorFieldsArray = new bytes32[][](1);
        validatorFieldsArray[0] = getValidatorFields();

        uint40[] memory validatorIndices = new uint40[](1);
        validatorIndices[0] = uint40(getValidatorIndex());

        BeaconChainProofs.BalanceUpdateProof[] memory proofs = new BeaconChainProofs.BalanceUpdateProof[](1);
        proofs[0] = _getBalanceUpdateProof();

        bytes32 newLatestBlockRoot = getLatestBlockRoot();
        BeaconChainOracleMock(address(beaconChainOracle)).setOracleBlockRootAtTimestamp(newLatestBlockRoot);
        BeaconChainProofs.StateRootProof memory stateRootProofStruct = _getStateRootProof();
        newPod.verifyBalanceUpdates(
            uint64(block.timestamp),
            validatorIndices,
            stateRootProofStruct,
            proofs,
            validatorFieldsArray
        );
    }

    function _proveUnderCommittedStake(IEigenPod newPod) internal {
        bytes32[][] memory validatorFieldsArray = new bytes32[][](1);
        validatorFieldsArray[0] = getValidatorFields();

        uint40[] memory validatorIndices = new uint40[](1);
        validatorIndices[0] = uint40(getValidatorIndex());

        BeaconChainProofs.BalanceUpdateProof[] memory proofs = new BeaconChainProofs.BalanceUpdateProof[](1);
        proofs[0] = _getBalanceUpdateProof();

        bytes32 newLatestBlockRoot = getLatestBlockRoot();
        BeaconChainOracleMock(address(beaconChainOracle)).setOracleBlockRootAtTimestamp(newLatestBlockRoot);
        BeaconChainProofs.StateRootProof memory stateRootProofStruct = _getStateRootProof();

        newPod.verifyBalanceUpdates(
            uint64(block.timestamp),
            validatorIndices,
            stateRootProofStruct,
            proofs,
            validatorFieldsArray
        );
        require(newPod.validatorPubkeyHashToInfo(getValidatorPubkeyHash()).status == IEigenPod.VALIDATOR_STATUS.ACTIVE);
    }

    function testStake(bytes calldata _pubkey, bytes calldata _signature, bytes32 _depositDataRoot) public {
        // should fail if no/wrong value is provided
        cheats.startPrank(podOwner);
        cheats.expectRevert("EigenPod.stake: must initially stake for any validator with 32 ether");
        eigenPodManager.stake(_pubkey, _signature, _depositDataRoot);
        cheats.expectRevert("EigenPod.stake: must initially stake for any validator with 32 ether");
        eigenPodManager.stake{value: 12 ether}(_pubkey, _signature, _depositDataRoot);

        IEigenPod newPod = eigenPodManager.getPod(podOwner);

        // successful call
        cheats.expectEmit(true, true, true, true, address(newPod));
        emit EigenPodStaked(_pubkey);
        eigenPodManager.stake{value: 32 ether}(_pubkey, _signature, _depositDataRoot);
        cheats.stopPrank();
    }

    /// @notice Test that the Merkle proof verification fails when the proof length is 0
    function testVerifyInclusionSha256FailsForEmptyProof(bytes32 root, bytes32 leaf, uint256 index) public {
        bytes memory emptyProof = new bytes(0);
        cheats.expectRevert(
            bytes("Merkle.processInclusionProofSha256: proof length should be a non-zero multiple of 32")
        );
        Merkle.verifyInclusionSha256(emptyProof, root, leaf, index);
    }

    /// @notice Test that the Merkle proof verification fails when the proof length is not a multple of 32
    function testVerifyInclusionSha256FailsForNonMultipleOf32ProofLength(
        bytes32 root,
        bytes32 leaf,
        uint256 index,
        bytes memory proof
    ) public {
        cheats.assume(proof.length % 32 != 0);
        cheats.expectRevert(
            bytes("Merkle.processInclusionProofSha256: proof length should be a non-zero multiple of 32")
        );
        Merkle.verifyInclusionSha256(proof, root, leaf, index);
    }

    /// @notice Test that the Merkle proof verification fails when the proof length is empty
    function testVerifyInclusionKeccakFailsForEmptyProof(bytes32 root, bytes32 leaf, uint256 index) public {
        bytes memory emptyProof = new bytes(0);
        cheats.expectRevert(
            bytes("Merkle.processInclusionProofKeccak: proof length should be a non-zero multiple of 32")
        );
        Merkle.verifyInclusionKeccak(emptyProof, root, leaf, index);
    }

    /// @notice Test that the Merkle proof verification fails when the proof length is not a multiple of 32
    function testVerifyInclusionKeccakFailsForNonMultipleOf32ProofLength(
        bytes32 root,
        bytes32 leaf,
        uint256 index,
        bytes memory proof
    ) public {
        cheats.assume(proof.length % 32 != 0);
        cheats.expectRevert(
            bytes("Merkle.processInclusionProofKeccak: proof length should be a non-zero multiple of 32")
        );
        Merkle.verifyInclusionKeccak(proof, root, leaf, index);
    }

    // verifies that the `numPod` variable increments correctly on a succesful call to the `EigenPod.stake` function
    function test_incrementNumPodsOnStake(
        bytes calldata _pubkey,
        bytes calldata _signature,
        bytes32 _depositDataRoot
    ) public {
        uint256 numPodsBefore = EigenPodManager(address(eigenPodManager)).numPods();
        testStake(_pubkey, _signature, _depositDataRoot);
        uint256 numPodsAfter = EigenPodManager(address(eigenPodManager)).numPods();
        require(numPodsAfter == numPodsBefore + 1, "numPods did not increment correctly");
    }

    // verifies that the `maxPods` variable is enforced on the `EigenPod.stake` function
    function test_maxPodsEnforcementOnStake(
        bytes calldata _pubkey,
        bytes calldata _signature,
        bytes32 _depositDataRoot
    ) public {
        // set pod limit to current number of pods
        cheats.startPrank(unpauser);
        EigenPodManager(address(eigenPodManager)).setMaxPods(EigenPodManager(address(eigenPodManager)).numPods());
        cheats.stopPrank();

        cheats.startPrank(podOwner);
        cheats.expectRevert("EigenPodManager._deployPod: pod limit reached");
        eigenPodManager.stake{value: 32 ether}(_pubkey, _signature, _depositDataRoot);
        cheats.stopPrank();

        // set pod limit to *one more than* current number of pods
        cheats.startPrank(unpauser);
        EigenPodManager(address(eigenPodManager)).setMaxPods(EigenPodManager(address(eigenPodManager)).numPods() + 1);
        cheats.stopPrank();

        IEigenPod newPod = eigenPodManager.getPod(podOwner);

        cheats.startPrank(podOwner);
        // successful call
        cheats.expectEmit(true, true, true, true, address(newPod));
        emit EigenPodStaked(_pubkey);
        eigenPodManager.stake{value: 32 ether}(_pubkey, _signature, _depositDataRoot);
        cheats.stopPrank();
    }

    // verifies that the `numPod` variable increments correctly on a succesful call to the `EigenPod.createPod` function
    function test_incrementNumPodsOnCreatePod() public {
        uint256 numPodsBefore = EigenPodManager(address(eigenPodManager)).numPods();
        eigenPodManager.createPod();
        uint256 numPodsAfter = EigenPodManager(address(eigenPodManager)).numPods();
        require(numPodsAfter == numPodsBefore + 1, "numPods did not increment correctly");
    }

    function test_createPodTwiceFails() public {
        eigenPodManager.createPod();
        cheats.expectRevert(bytes("EigenPodManager.createPod: Sender already has a pod"));
        eigenPodManager.createPod();
    }

    // verifies that the `maxPods` variable is enforced on the `EigenPod.createPod` function
    function test_maxPodsEnforcementOnCreatePod() public {
        // set pod limit to current number of pods
        cheats.startPrank(unpauser);
        uint256 previousValue = EigenPodManager(address(eigenPodManager)).maxPods();
        uint256 newValue = EigenPodManager(address(eigenPodManager)).numPods();
        cheats.expectEmit(true, true, true, true, address(eigenPodManager));
        emit MaxPodsUpdated(previousValue, newValue);
        EigenPodManager(address(eigenPodManager)).setMaxPods(newValue);
        cheats.stopPrank();

        cheats.expectRevert("EigenPodManager._deployPod: pod limit reached");
        eigenPodManager.createPod();

        // set pod limit to *one more than* current number of pods
        cheats.startPrank(unpauser);
        previousValue = EigenPodManager(address(eigenPodManager)).maxPods();
        newValue = EigenPodManager(address(eigenPodManager)).numPods() + 1;
        cheats.expectEmit(true, true, true, true, address(eigenPodManager));
        emit MaxPodsUpdated(previousValue, newValue);
        EigenPodManager(address(eigenPodManager)).setMaxPods(newValue);
        cheats.stopPrank();

        // successful call
        eigenPodManager.createPod();
    }

    function test_setMaxPods(uint256 newValue) public {
        cheats.startPrank(unpauser);
        uint256 previousValue = EigenPodManager(address(eigenPodManager)).maxPods();
        cheats.expectEmit(true, true, true, true, address(eigenPodManager));
        emit MaxPodsUpdated(previousValue, newValue);
        EigenPodManager(address(eigenPodManager)).setMaxPods(newValue);
        cheats.stopPrank();

        require(EigenPodManager(address(eigenPodManager)).maxPods() == newValue, "maxPods value not set correctly");
    }

    function test_setMaxPods_RevertsWhenNotCalledByUnpauser(address notUnpauser) public fuzzedAddress(notUnpauser) {
        cheats.assume(notUnpauser != unpauser);
        uint256 newValue = 0;
        cheats.startPrank(notUnpauser);
        cheats.expectRevert("msg.sender is not permissioned as unpauser");
        EigenPodManager(address(eigenPodManager)).setMaxPods(newValue);
        cheats.stopPrank();
    }

    /* TODO: reimplement similar tests
    function testQueueBeaconChainETHWithdrawalWithoutProvingFullWithdrawal() external {
        // ./solidityProofGen  -newBalance=32000115173 "ValidatorFieldsProof" 302913 true "data/withdrawal_proof_goerli/goerli_block_header_6399998.json"  "data/withdrawal_proof_goerli/goerli_slot_6399998.json" "withdrawal_credential_proof_302913.json"
         setJSON("./src/test/test-data/withdrawal_credential_proof_302913.json");
        _testDeployAndVerifyNewEigenPod(podOwner, signature, depositDataRoot);
        uint256 shareAmount = 32e18;
        // expect revert from underflow
        cheats.expectRevert();
        _testQueueWithdrawal(podOwner, shareAmount);
    }

    function testQueueBeaconChainETHWithdrawal() external {
        IEigenPod pod = testFullWithdrawalFlow();

        bytes32 validatorPubkeyHash = getValidatorPubkeyHash();

        uint256 withdrawableRestakedExecutionLayerGweiBefore = pod.withdrawableRestakedExecutionLayerGwei();
        
        uint256 shareAmount = (pod.MAX_RESTAKED_BALANCE_GWEI_PER_VALIDATOR()) * GWEI_TO_WEI;
        _verifyEigenPodBalanceSharesInvariant(podOwner, pod, validatorPubkeyHash);
        _testQueueWithdrawal(podOwner, shareAmount);
        _verifyEigenPodBalanceSharesInvariant(podOwner, pod, validatorPubkeyHash);

        require(withdrawableRestakedExecutionLayerGweiBefore - pod.withdrawableRestakedExecutionLayerGwei() == shareAmount/int256(GWEI_TO_WEI),
            "withdrawableRestakedExecutionLayerGwei not decremented correctly");
    }
*/
    function _verifyEigenPodBalanceSharesInvariant(
        address podowner,
        IEigenPod pod,
        bytes32 validatorPubkeyHash
    ) internal view {
        int256 shares = eigenPodManager.podOwnerShares(podowner);
        uint64 withdrawableRestakedExecutionLayerGwei = pod.withdrawableRestakedExecutionLayerGwei();

        EigenPod.ValidatorInfo memory info = pod.validatorPubkeyHashToInfo(validatorPubkeyHash);

        uint64 validatorBalanceGwei = info.restakedBalanceGwei;
        require(
            shares / int256(GWEI_TO_WEI) ==
                int256(uint256(validatorBalanceGwei)) + int256(uint256(withdrawableRestakedExecutionLayerGwei)),
            "EigenPod invariant violated: sharesInSM != withdrawableRestakedExecutionLayerGwei"
        );
    }

    function _proveWithdrawalForPod(IEigenPod newPod) internal returns (IEigenPod) {
        BeaconChainOracleMock(address(beaconChainOracle)).setOracleBlockRootAtTimestamp(getLatestBlockRoot());
        uint64 restakedExecutionLayerGweiBefore = newPod.withdrawableRestakedExecutionLayerGwei();

        withdrawalFields = getWithdrawalFields();
        uint64 withdrawalAmountGwei = Endian.fromLittleEndianUint64(
            withdrawalFields[BeaconChainProofs.WITHDRAWAL_VALIDATOR_AMOUNT_INDEX]
        );

        uint64 leftOverBalanceWEI = uint64(withdrawalAmountGwei - newPod.MAX_RESTAKED_BALANCE_GWEI_PER_VALIDATOR()) *
            uint64(GWEI_TO_WEI);
        cheats.deal(address(newPod), leftOverBalanceWEI);
        emit log_named_uint("leftOverBalanceWEI", leftOverBalanceWEI);
        emit log_named_uint("address(newPod)", address(newPod).balance);
        emit log_named_uint("withdrawalAmountGwei", withdrawalAmountGwei);

        uint256 delayedWithdrawalRouterContractBalanceBefore = address(delayedWithdrawalRouter).balance;
        {
            BeaconChainProofs.WithdrawalProof[] memory withdrawalProofsArray = new BeaconChainProofs.WithdrawalProof[](
                1
            );
            withdrawalProofsArray[0] = _getWithdrawalProof();
            bytes[] memory validatorFieldsProofArray = new bytes[](1);
            validatorFieldsProofArray[0] = abi.encodePacked(getValidatorProof());
            bytes32[][] memory validatorFieldsArray = new bytes32[][](1);
            validatorFieldsArray[0] = getValidatorFields();
            bytes32[][] memory withdrawalFieldsArray = new bytes32[][](1);
            withdrawalFieldsArray[0] = withdrawalFields;

            BeaconChainProofs.StateRootProof memory stateRootProofStruct = _getStateRootProof();

            newPod.verifyAndProcessWithdrawals(
                0,
                stateRootProofStruct,
                withdrawalProofsArray,
                validatorFieldsProofArray,
                validatorFieldsArray,
                withdrawalFieldsArray
            );
        }
        require(
            newPod.withdrawableRestakedExecutionLayerGwei() - restakedExecutionLayerGweiBefore ==
                newPod.MAX_RESTAKED_BALANCE_GWEI_PER_VALIDATOR(),
            "restakedExecutionLayerGwei has not been incremented correctly"
        );
        require(
            address(delayedWithdrawalRouter).balance - delayedWithdrawalRouterContractBalanceBefore ==
                leftOverBalanceWEI,
            "pod delayed withdrawal balance hasn't been updated correctly"
        );
        require(
            newPod.validatorPubkeyHashToInfo(getValidatorPubkeyHash()).restakedBalanceGwei == 0,
            "balance not reset correctly"
        );

        cheats.roll(block.number + WITHDRAWAL_DELAY_BLOCKS + 1);
        uint256 podOwnerBalanceBefore = address(podOwner).balance;
        delayedWithdrawalRouter.claimDelayedWithdrawals(podOwner, 1);
        require(
            address(podOwner).balance - podOwnerBalanceBefore == leftOverBalanceWEI,
            "Pod owner balance hasn't been updated correctly"
        );
        return newPod;
    }

    // simply tries to register 'sender' as a delegate, setting their 'DelegationTerms' contract in DelegationManager to 'dt'
    // verifies that the storage of DelegationManager contract is updated appropriately
    function _testRegisterAsOperator(
        address sender,
        IDelegationManager.OperatorDetails memory operatorDetails
    ) internal {
        cheats.startPrank(sender);
        string memory emptyStringForMetadataURI;
        delegation.registerAsOperator(operatorDetails, emptyStringForMetadataURI);
        assertTrue(delegation.isOperator(sender), "testRegisterAsOperator: sender is not a delegate");

        // TODO: FIX THIS
        // assertTrue(
        //     delegation.delegationTerms(sender) == dt, "_testRegisterAsOperator: delegationTerms not set appropriately"
        // );

        assertTrue(delegation.isDelegated(sender), "_testRegisterAsOperator: sender not marked as actively delegated");
        cheats.stopPrank();
    }

    function _testDelegateToOperator(address sender, address operator) internal {
        //delegator-specific information
        (IStrategy[] memory delegateStrategies, uint256[] memory delegateShares) = strategyManager.getDeposits(sender);

        uint256 numStrats = delegateShares.length;
        assertTrue(numStrats > 0, "_testDelegateToOperator: delegating from address with no deposits");
        uint256[] memory inititalSharesInStrats = new uint256[](numStrats);
        for (uint256 i = 0; i < numStrats; ++i) {
            inititalSharesInStrats[i] = delegation.operatorShares(operator, delegateStrategies[i]);
        }

        cheats.startPrank(sender);
        IDelegationManager.SignatureWithExpiry memory signatureWithExpiry;
        delegation.delegateTo(operator, signatureWithExpiry, bytes32(0));
        cheats.stopPrank();

        assertTrue(
            delegation.delegatedTo(sender) == operator,
            "_testDelegateToOperator: delegated address not set appropriately"
        );
        assertTrue(delegation.isDelegated(sender), "_testDelegateToOperator: delegated status not set appropriately");

        for (uint256 i = 0; i < numStrats; ++i) {
            uint256 operatorSharesBefore = inititalSharesInStrats[i];
            uint256 operatorSharesAfter = delegation.operatorShares(operator, delegateStrategies[i]);
            assertTrue(
                operatorSharesAfter == (operatorSharesBefore + delegateShares[i]),
                "_testDelegateToOperator: delegatedShares not increased correctly"
            );
        }
    }

    function _testDelegation(address operator, address staker) internal {
        if (!delegation.isOperator(operator)) {
            IDelegationManager.OperatorDetails memory operatorDetails = IDelegationManager.OperatorDetails({
                earningsReceiver: operator,
                delegationApprover: address(0),
                stakerOptOutWindowBlocks: 0
            });
            _testRegisterAsOperator(operator, operatorDetails);
        }

        //making additional deposits to the strategies
        assertTrue(!delegation.isDelegated(staker) == true, "testDelegation: staker is not delegate");
        _testDelegateToOperator(staker, operator);
        assertTrue(delegation.isDelegated(staker) == true, "testDelegation: staker is not delegate");

        IStrategy[] memory updatedStrategies;
        uint256[] memory updatedShares;
        (updatedStrategies, updatedShares) = strategyManager.getDeposits(staker);
    }

    function _testDeployAndVerifyNewEigenPod(
        address _podOwner,
        bytes memory _signature,
        bytes32 _depositDataRoot
    ) internal returns (IEigenPod) {
<<<<<<< HEAD

=======
>>>>>>> 23ea77b4
        IEigenPod newPod = eigenPodManager.getPod(_podOwner);

        cheats.startPrank(_podOwner);
        cheats.expectEmit(true, true, true, true, address(newPod));
        emit EigenPodStaked(pubkey);
        eigenPodManager.stake{value: stakeAmount}(pubkey, _signature, _depositDataRoot);
        cheats.stopPrank();

        return _verifyWithdrawalCredentials(newPod, _podOwner);
    }

    function _verifyWithdrawalCredentials(IEigenPod newPod, address _podOwner) internal returns (IEigenPod) {
        _deployInternalFunctionTester();
        uint64 timestamp = 0;
        // cheats.expectEmit(true, true, true, true, address(newPod));
        // emit ValidatorRestaked(validatorIndex);

        bytes32[][] memory validatorFieldsArray = new bytes32[][](1);
        validatorFieldsArray[0] = getValidatorFields();

        bytes[] memory proofsArray = new bytes[](1);
        proofsArray[0] = abi.encodePacked(getWithdrawalCredentialProof());

        uint40[] memory validatorIndices = new uint40[](1);
        validatorIndices[0] = uint40(getValidatorIndex());

        BeaconChainProofs.StateRootProof memory stateRootProofStruct = _getStateRootProof();

        int256 beaconChainETHSharesBefore = eigenPodManager.podOwnerShares(_podOwner);

        cheats.startPrank(_podOwner);
        cheats.warp(timestamp);
        if (newPod.hasRestaked() == false) {
            newPod.activateRestaking();
        }
        //set the oracle block root
        _setOracleBlockRoot();

        emit log_named_bytes32(
            "restaking activated",
            BeaconChainOracleMock(address(beaconChainOracle)).mockBeaconChainStateRoot()
        );

        cheats.warp(timestamp += 1);
        newPod.verifyWithdrawalCredentials(
            timestamp,
            stateRootProofStruct,
            validatorIndices,
            proofsArray,
            validatorFieldsArray
        );
        cheats.stopPrank();

        int256 beaconChainETHSharesAfter = eigenPodManager.podOwnerShares(_podOwner);
        uint256 effectiveBalance = uint256(podInternalFunctionTester.calculateRestakedBalanceGwei(uint64(stakeAmount / GWEI_TO_WEI))) *
            GWEI_TO_WEI;

        if(effectiveBalance < MAX_RESTAKED_BALANCE_GWEI_PER_VALIDATOR * GWEI_TO_WEI){
            require(
                (beaconChainETHSharesAfter - beaconChainETHSharesBefore) == int256(effectiveBalance),
                "eigenPodManager shares not updated correctly"
             );
        } else {
            require(
                (beaconChainETHSharesAfter - beaconChainETHSharesBefore) == int256(uint256(MAX_RESTAKED_BALANCE_GWEI_PER_VALIDATOR * GWEI_TO_WEI)),
                "eigenPodManager shares not updated correctly"
            );

        }
        return newPod;
    }

    /* TODO: reimplement similar tests
    function _testQueueWithdrawal(
        address _podOwner,
        uint256 amountWei
    )
        internal
        returns (bytes32)
    {
        //make a call from _podOwner to queue the withdrawal
        cheats.startPrank(_podOwner);
        bytes32 withdrawalRoot = eigenPodManager.queueWithdrawal(
            amountWei,
            _podOwner
        );
        cheats.stopPrank();
        return withdrawalRoot;
    }
*/
    function _getLatestDelayedWithdrawalAmount(address recipient) internal view returns (uint256) {
        return
            delayedWithdrawalRouter
                .userDelayedWithdrawalByIndex(recipient, delayedWithdrawalRouter.userWithdrawalsLength(recipient) - 1)
                .amount;
    }

    function _getStateRootProof() internal returns (BeaconChainProofs.StateRootProof memory) {
        return BeaconChainProofs.StateRootProof(getBeaconStateRoot(), abi.encodePacked(getStateRootProof()));
    }

    function _getBalanceUpdateProof() internal returns (BeaconChainProofs.BalanceUpdateProof memory) {
        bytes32 balanceRoot = getBalanceRoot();
        BeaconChainProofs.BalanceUpdateProof memory proofs = BeaconChainProofs.BalanceUpdateProof(
            abi.encodePacked(getValidatorBalanceProof()),
            abi.encodePacked(getWithdrawalCredentialProof()), //technically this is to verify validator pubkey in the validator fields, but the WC proof is effectively the same so we use it here again.
            balanceRoot
        );

        return proofs;
    }

    /// @notice this function just generates a valid proof so that we can test other functionalities of the withdrawal flow
    function _getWithdrawalProof() internal returns (BeaconChainProofs.WithdrawalProof memory) {
        IEigenPod newPod = eigenPodManager.getPod(podOwner);

        //make initial deposit
        cheats.startPrank(podOwner);
        cheats.expectEmit(true, true, true, true, address(newPod));
        emit EigenPodStaked(pubkey);
        eigenPodManager.stake{value: stakeAmount}(pubkey, signature, depositDataRoot);
        cheats.stopPrank();

        {
            bytes32 blockRoot = getBlockRoot();
            bytes32 slotRoot = getSlotRoot();
            bytes32 timestampRoot = getTimestampRoot();
            bytes32 executionPayloadRoot = getExecutionPayloadRoot();

            return
                BeaconChainProofs.WithdrawalProof(
                    abi.encodePacked(getWithdrawalProof()),
                    abi.encodePacked(getSlotProof()),
                    abi.encodePacked(getExecutionPayloadProof()),
                    abi.encodePacked(getTimestampProof()),
                    abi.encodePacked(getHistoricalSummaryProof()),
                    uint64(getBlockRootIndex()),
                    uint64(getHistoricalSummaryIndex()),
                    uint64(getWithdrawalIndex()),
                    blockRoot,
                    slotRoot,
                    timestampRoot,
                    executionPayloadRoot
                );
        }
    }

    function _setOracleBlockRoot() internal {
        bytes32 latestBlockRoot = getLatestBlockRoot();
        //set beaconStateRoot
        beaconChainOracle.setOracleBlockRootAtTimestamp(latestBlockRoot);
    }

    function testEffectiveRestakedBalance() public {
        _deployInternalFunctionTester();
        uint64 amountGwei = 29134000000;
        uint64 effectiveBalance = podInternalFunctionTester.calculateRestakedBalanceGwei(amountGwei);
        emit log_named_uint("effectiveBalance", effectiveBalance);
    }

    function _computeTimestampAtSlot(uint64 slot) internal pure returns (uint64) {
        return uint64(GOERLI_GENESIS_TIME + slot * SECONDS_PER_SLOT);
    }
}

contract Relayer is Test {
    function verifyWithdrawal(
        bytes32 beaconStateRoot,
        bytes32[] calldata withdrawalFields,
        BeaconChainProofs.WithdrawalProof calldata proofs
    ) public view {
        BeaconChainProofs.verifyWithdrawal(beaconStateRoot, withdrawalFields, proofs);
    }
}


//TODO: Integration Tests from old EPM unit tests:
    // queues a withdrawal of "beacon chain ETH shares" from this address to itself
    // fuzzed input amountGwei is sized-down, since it must be in GWEI and gets sized-up to be WEI
// TODO: reimplement similar test
    // function testQueueWithdrawalBeaconChainETHToSelf(uint128 amountGwei)
    //     public returns (IEigenPodManager.BeaconChainQueuedWithdrawal memory, bytes32 /*withdrawalRoot*/) 
    // {
    //     // scale fuzzed amount up to be a whole amount of GWEI
    //     uint256 amount = uint256(amountGwei) * 1e9;
    //     address staker = address(this);
    //     address withdrawer = staker;

    //     testRestakeBeaconChainETHSuccessfully(staker, amount);

    //     (IEigenPodManager.BeaconChainQueuedWithdrawal memory queuedWithdrawal, bytes32 withdrawalRoot) =
    //         _createQueuedWithdrawal(staker, amount, withdrawer);

    //     return (queuedWithdrawal, withdrawalRoot);
    // }
// TODO: reimplement similar test
    // function testQueueWithdrawalBeaconChainETHToDifferentAddress(address withdrawer, uint128 amountGwei)
    //     public
    //     filterFuzzedAddressInputs(withdrawer)
    //     returns (IEigenPodManager.BeaconChainQueuedWithdrawal memory, bytes32 /*withdrawalRoot*/) 
    // {
    //     // scale fuzzed amount up to be a whole amount of GWEI
    //     uint256 amount = uint256(amountGwei) * 1e9;
    //     address staker = address(this);

    //     testRestakeBeaconChainETHSuccessfully(staker, amount);

    //     (IEigenPodManager.BeaconChainQueuedWithdrawal memory queuedWithdrawal, bytes32 withdrawalRoot) =
    //         _createQueuedWithdrawal(staker, amount, withdrawer);

    //     return (queuedWithdrawal, withdrawalRoot);
    // }
// TODO: reimplement similar test

    // function testQueueWithdrawalBeaconChainETHFailsNonWholeAmountGwei(uint256 nonWholeAmount) external {
    //     // this also filters out the zero case, which will revert separately
    //     cheats.assume(nonWholeAmount % GWEI_TO_WEI != 0);
    //     cheats.expectRevert(bytes("EigenPodManager._queueWithdrawal: cannot queue a withdrawal of Beacon Chain ETH for an non-whole amount of gwei"));
    //     eigenPodManager.queueWithdrawal(nonWholeAmount, address(this));
    // }

    // function testQueueWithdrawalBeaconChainETHFailsZeroAmount() external {
    //     cheats.expectRevert(bytes("EigenPodManager._queueWithdrawal: amount must be greater than zero"));
    //     eigenPodManager.queueWithdrawal(0, address(this));
    // }

// TODO: reimplement similar test
    // function testCompleteQueuedWithdrawal() external {
    //     address staker = address(this);
    //     uint256 withdrawalAmount = 1e18;

    //     // withdrawalAmount is converted to GWEI here
    //     (IEigenPodManager.BeaconChainQueuedWithdrawal memory queuedWithdrawal, bytes32 withdrawalRoot) = 
    //         testQueueWithdrawalBeaconChainETHToSelf(uint128(withdrawalAmount / 1e9));

    //     IEigenPod eigenPod = eigenPodManager.getPod(staker);
    //     uint256 eigenPodBalanceBefore = address(eigenPod).balance;

    //     uint256 middlewareTimesIndex = 0;

    //     // actually complete the withdrawal
    //     cheats.startPrank(staker);
    //     cheats.expectEmit(true, true, true, true, address(eigenPodManager));
    //     emit BeaconChainETHWithdrawalCompleted(
    //         queuedWithdrawal.podOwner,
    //         queuedWithdrawal.shares,
    //         queuedWithdrawal.nonce,
    //         queuedWithdrawal.delegatedAddress,
    //         queuedWithdrawal.withdrawer,
    //         withdrawalRoot
    //     );
    //     eigenPodManager.completeQueuedWithdrawal(queuedWithdrawal, middlewareTimesIndex);
    //     cheats.stopPrank();

    //     // TODO: make EigenPodMock do something so we can verify that it gets called appropriately?
    //     uint256 eigenPodBalanceAfter = address(eigenPod).balance;

    //     // verify that the withdrawal root does bit exist after queuing
    //     require(!eigenPodManager.withdrawalRootPending(withdrawalRoot), "withdrawalRootPendingBefore is true!");
    // }

// TODO: reimplement similar test
    // // creates a queued withdrawal of "beacon chain ETH shares", from `staker`, of `amountWei`, "to" the `withdrawer`
    // function _createQueuedWithdrawal(address staker, uint256 amountWei, address withdrawer)
    //     internal
    //     returns (IEigenPodManager.BeaconChainQueuedWithdrawal memory queuedWithdrawal, bytes32 withdrawalRoot)
    // {
    //     // create the struct, for reference / to return
    //     queuedWithdrawal = IEigenPodManager.BeaconChainQueuedWithdrawal({
    //         shares: amountWei,
    //         podOwner: staker,
    //         nonce: eigenPodManager.cumulativeWithdrawalsQueued(staker),
    //         startBlock: uint32(block.number),
    //         delegatedTo: delegationManagerMock.delegatedTo(staker),
    //         withdrawer: withdrawer
    //     });

    //     // verify that the withdrawal root does not exist before queuing
    //     require(!eigenPodManager.withdrawalRootPending(withdrawalRoot), "withdrawalRootPendingBefore is true!");

    //     // get staker nonce and shares before queuing
    //     uint256 nonceBefore = eigenPodManager.cumulativeWithdrawalsQueued(staker);
    //     int256 sharesBefore = eigenPodManager.podOwnerShares(staker);

    //     // actually create the queued withdrawal, and check for event emission
    //     cheats.startPrank(staker);
    
    //     cheats.expectEmit(true, true, true, true, address(eigenPodManager));
    //     emit BeaconChainETHWithdrawalQueued(
    //         queuedWithdrawal.podOwner,
    //         queuedWithdrawal.shares,
    //         queuedWithdrawal.nonce,
    //         queuedWithdrawal.delegatedAddress,
    //         queuedWithdrawal.withdrawer,
    //         eigenPodManager.calculateWithdrawalRoot(queuedWithdrawal)
    //     );
    //     withdrawalRoot = eigenPodManager.queueWithdrawal(amountWei, withdrawer);
    //     cheats.stopPrank();

    //     // verify that the withdrawal root does exist after queuing
    //     require(eigenPodManager.withdrawalRootPending(withdrawalRoot), "withdrawalRootPendingBefore is false!");

    //     // verify that staker nonce incremented correctly and shares decremented correctly
    //     uint256 nonceAfter = eigenPodManager.cumulativeWithdrawalsQueued(staker);
    //     int256 sharesAfter = eigenPodManager.podOwnerShares(staker);
    //     require(nonceAfter == nonceBefore + 1, "nonce did not increment correctly on queuing withdrawal");
    //     require(sharesAfter + amountWei == sharesBefore, "shares did not decrement correctly on queuing withdrawal");

    //     return (queuedWithdrawal, withdrawalRoot);
    // }
<|MERGE_RESOLUTION|>--- conflicted
+++ resolved
@@ -477,7 +477,7 @@
             withdrawalFields[BeaconChainProofs.WITHDRAWAL_VALIDATOR_AMOUNT_INDEX]
         );
         uint64 leftOverBalanceWEI = uint64(
-            withdrawalAmountGwei - podInternalFunctionTester.calculateRestakedBalanceGwei(pod.MAX_RESTAKED_BALANCE_GWEI_PER_VALIDATOR())
+            withdrawalAmountGwei - pod.MAX_RESTAKED_BALANCE_GWEI_PER_VALIDATOR()
         ) * uint64(GWEI_TO_WEI);
         cheats.deal(address(pod), leftOverBalanceWEI);
         {
@@ -715,11 +715,8 @@
         uint64 newValidatorBalance = BeaconChainProofs.getBalanceAtIndex(getBalanceRoot(), uint40(getValidatorIndex()));
         int256 beaconChainETHShares = eigenPodManager.podOwnerShares(podOwner);
 
-        emit log_named_int("beaconChainETHShares", beaconChainETHShares);
-        emit log_named_uint("MAX_RESTAKED_BALANCE_GWEI_PER_VALIDATOR * GWEI_TO_WEI", MAX_RESTAKED_BALANCE_GWEI_PER_VALIDATOR * GWEI_TO_WEI);
-
         require(
-            beaconChainETHShares == int256(podInternalFunctionTester.calculateRestakedBalanceGwei(newValidatorBalance) * GWEI_TO_WEI),
+            beaconChainETHShares == int256((MAX_RESTAKED_BALANCE_GWEI_PER_VALIDATOR) * GWEI_TO_WEI),
             "eigenPodManager shares not updated correctly"
         );
     }
@@ -777,7 +774,10 @@
     function testProveWithdrawalCredentialsAfterValidatorExit() public {
         // ./solidityProofGen  -newBalance=0 "ValidatorFieldsProof" 302913 true "data/withdrawal_proof_goerli/goerli_block_header_6399998.json"  "data/withdrawal_proof_goerli/goerli_slot_6399998.json" "withdrawal_credential_proof_302913_exited.json"
         setJSON("./src/test/test-data/withdrawal_credential_proof_302913_exited.json");
+               emit log("hello");
+
         IEigenPod newPod = _testDeployAndVerifyNewEigenPod(podOwner, signature, depositDataRoot);
+        emit log("hello");
         //./solidityProofGen "WithdrawalFieldsProof" 302913 146 8092 true false "data/withdrawal_proof_goerli/goerli_block_header_6399998.json" "data/withdrawal_proof_goerli/goerli_slot_6399998.json" "data/withdrawal_proof_goerli/goerli_slot_6397852.json" "data/withdrawal_proof_goerli/goerli_block_header_6397852.json" "data/withdrawal_proof_goerli/goerli_block_6397852.json" "fullWithdrawalProof_Latest.json" false
         // To get block header: curl -H "Accept: application/json" 'https://eigenlayer.spiceai.io/goerli/beacon/eth/v1/beacon/headers/6399000?api_key\="343035|f6ebfef661524745abb4f1fd908a76e8"' > block_header_6399000.json
         // To get block:  curl -H "Accept: application/json" 'https://eigenlayer.spiceai.io/goerli/beacon/eth/v2/beacon/blocks/6399000?api_key\="343035|f6ebfef661524745abb4f1fd908a76e8"' > block_6399000.json
@@ -935,7 +935,7 @@
         int256 shareDiff = beaconChainETHBefore - eigenPodManager.podOwnerShares(podOwner);
         assertTrue(
             eigenPodManager.podOwnerShares(podOwner) ==
-                int256(podInternalFunctionTester.calculateRestakedBalanceGwei(newValidatorBalance) * GWEI_TO_WEI),
+                int256(MAX_RESTAKED_BALANCE_GWEI_PER_VALIDATOR * GWEI_TO_WEI),
             "hysterisis not working"
         );
         assertTrue(
@@ -981,7 +981,7 @@
 
         assertTrue(
             eigenPodManager.podOwnerShares(podOwner) ==
-                int256(podInternalFunctionTester.calculateRestakedBalanceGwei(newValidatorBalance) * GWEI_TO_WEI),
+                int256((MAX_RESTAKED_BALANCE_GWEI_PER_VALIDATOR) * GWEI_TO_WEI),
             "hysterisis not working"
         );
         assertTrue(
@@ -1550,10 +1550,6 @@
         bytes memory _signature,
         bytes32 _depositDataRoot
     ) internal returns (IEigenPod) {
-<<<<<<< HEAD
-
-=======
->>>>>>> 23ea77b4
         IEigenPod newPod = eigenPodManager.getPod(_podOwner);
 
         cheats.startPrank(_podOwner);
@@ -1608,8 +1604,12 @@
         cheats.stopPrank();
 
         int256 beaconChainETHSharesAfter = eigenPodManager.podOwnerShares(_podOwner);
-        uint256 effectiveBalance = uint256(podInternalFunctionTester.calculateRestakedBalanceGwei(uint64(stakeAmount / GWEI_TO_WEI))) *
-            GWEI_TO_WEI;
+        uint256 effectiveBalance = uint256(Endian.fromLittleEndianUint64(validatorFieldsArray[0][2]) * GWEI_TO_WEI);
+
+        emit log_named_uint("effectiveBalance", effectiveBalance);
+        emit log_named_uint("MAX_RESTAKED_BALANCE_GWEI_PER_VALIDATOR", MAX_RESTAKED_BALANCE_GWEI_PER_VALIDATOR * GWEI_TO_WEI);
+        emit log_named_uint("beaconChainETHSharesAfter", uint256(beaconChainETHSharesAfter));
+        emit log_named_uint("beaconChainETHSharesBefore", uint256(beaconChainETHSharesBefore));
 
         if(effectiveBalance < MAX_RESTAKED_BALANCE_GWEI_PER_VALIDATOR * GWEI_TO_WEI){
             require(
@@ -1617,10 +1617,12 @@
                 "eigenPodManager shares not updated correctly"
              );
         } else {
+            emit log("here)");
             require(
                 (beaconChainETHSharesAfter - beaconChainETHSharesBefore) == int256(uint256(MAX_RESTAKED_BALANCE_GWEI_PER_VALIDATOR * GWEI_TO_WEI)),
                 "eigenPodManager shares not updated correctly"
             );
+            emit log("here)");
 
         }
         return newPod;
@@ -1707,15 +1709,18 @@
         beaconChainOracle.setOracleBlockRootAtTimestamp(latestBlockRoot);
     }
 
-    function testEffectiveRestakedBalance() public {
-        _deployInternalFunctionTester();
-        uint64 amountGwei = 29134000000;
-        uint64 effectiveBalance = podInternalFunctionTester.calculateRestakedBalanceGwei(amountGwei);
-        emit log_named_uint("effectiveBalance", effectiveBalance);
-    }
-
     function _computeTimestampAtSlot(uint64 slot) internal pure returns (uint64) {
         return uint64(GOERLI_GENESIS_TIME + slot * SECONDS_PER_SLOT);
+    }
+
+    function _deployInternalFunctionTester() internal {
+        podInternalFunctionTester = new EPInternalFunctions(
+            ethPOSDeposit,
+            delayedWithdrawalRouter,
+            IEigenPodManager(podManagerAddress),
+            MAX_RESTAKED_BALANCE_GWEI_PER_VALIDATOR,
+            GOERLI_GENESIS_TIME
+        );
     }
 }
 
