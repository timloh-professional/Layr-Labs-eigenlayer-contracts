--- conflicted
+++ resolved
@@ -105,12 +105,6 @@
 
     function domainSeparator() external view returns (bytes32) {}
 
-<<<<<<< HEAD
-    function eigenPodManager() external view returns (IEigenPodManager) {}
-    function slasher() external view returns (ISlasher) {}
-    function strategyManager() external view returns (IStrategyManager) {}
-
-=======
     function cumulativeWithdrawalsQueued(address staker) external view returns (uint256) {}
 
     function calculateWithdrawalRoot(Withdrawal memory withdrawal) external pure returns (bytes32) {}
@@ -134,5 +128,4 @@
         uint256[] calldata middlewareTimesIndexes,
         bool[] calldata receiveAsTokens
     ) external {}
->>>>>>> 3c683e72
 }