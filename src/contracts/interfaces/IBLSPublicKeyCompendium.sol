// SPDX-License-Identifier: BUSL-1.1
pragma solidity >=0.5.0;

import "../libraries/BN254.sol";

/**
 * @title Minimal interface for the `BLSPublicKeyCompendium` contract.
 * @author Layr Labs, Inc.
 * @notice Terms of Service: https://docs.eigenlayer.xyz/overview/terms-of-service
 */
interface IBLSPublicKeyCompendium {

    // EVENTS
    /// @notice Emitted when `operator` registers with the public key `pk`.
    event NewPubkeyRegistration(address operator, BN254.G1Point pubkeyG1, BN254.G2Point pubkeyG2);

    /**
     * @notice mapping from operator address to pubkey hash.
     * Returns *zero* if the `operator` has never registered, and otherwise returns the hash of the public key of the operator.
     */
    function operatorToPubkeyHash(address operator) external view returns (bytes32);

    /**
     * @notice mapping from pubkey hash to operator address.
     * Returns *zero* if no operator has ever registered the public key corresponding to `pubkeyHash`,
     * and otherwise returns the (unique) registered operator who owns the BLS public key that is the preimage of `pubkeyHash`.
     */
    function pubkeyHashToOperator(bytes32 pubkeyHash) external view returns (address);

    /**
     * @notice Called by an operator to register themselves as the owner of a BLS public key and reveal their G1 and G2 public key.
     * @param signedMessageHash is the registration message hash signed by the private key of the operator
     * @param pubkeyG1 is the corresponding G1 public key of the operator 
     * @param pubkeyG2 is the corresponding G2 public key of the operator
     */
<<<<<<< HEAD
    function registerBLSPublicKey(BN254.G1Point memory signedMessageHash, BN254.G1Point memory pubkeyG1, BN254.G2Point memory pubkeyG2) external;
=======
    function registerBLSPublicKey(
        uint256 s,
        BN254.G1Point memory rPoint,
        BN254.G1Point memory pubkeyG1,
        BN254.G2Point memory pubkeyG2
    ) external;
>>>>>>> 2fee450f
}<|MERGE_RESOLUTION|>--- conflicted
+++ resolved
@@ -33,14 +33,5 @@
      * @param pubkeyG1 is the corresponding G1 public key of the operator 
      * @param pubkeyG2 is the corresponding G2 public key of the operator
      */
-<<<<<<< HEAD
     function registerBLSPublicKey(BN254.G1Point memory signedMessageHash, BN254.G1Point memory pubkeyG1, BN254.G2Point memory pubkeyG2) external;
-=======
-    function registerBLSPublicKey(
-        uint256 s,
-        BN254.G1Point memory rPoint,
-        BN254.G1Point memory pubkeyG1,
-        BN254.G2Point memory pubkeyG2
-    ) external;
->>>>>>> 2fee450f
 }